[pycodestyle]
ignore=E402,W504
max-line-length=119

[pydocstyle]
; Use numpy style
convention=numpy

[options]
packages = find_namespace:
test_suite = econml.tests
tests_require =
    pytest
    pytest-xdist
    pytest-cov
<<<<<<< HEAD

[options.extras_require]
automl =
    ; Disabled due to incompatibility with scikit-learn
    ; azureml-sdk[explain,automl] == 1.0.83
    azure-cli
tf =
    ; This extra is not currently compatible with python 3.9 or above because of tensorflow breaking changes
    keras < 2.4;python_version < '3.9'
    tensorflow > 1.10, < 2.3;python_version < '3.9'
    ; Version capped due to tensorflow incompatibility
    protobuf < 4
    ; Version capped due to tensorflow incompatibility
    numpy < 1.24
plt =
    graphviz
    ; Version capped due to shap incompatibility
    matplotlib < 3.6.0
dowhy = 
    dowhy < 0.9
ray =
    ray >= 2.0.0
all =
    azure-cli
    ; The tf components are not currently compatible with python 3.9 or above because of tensorflow breaking changes
    keras < 2.4;python_version < '3.9'
    tensorflow > 1.10, < 2.3;python_version < '3.9'
    ; Version capped due to tensorflow incompatibility
    protobuf < 4
    ; Version capped due to tensorflow incompatibility
    numpy < 1.24
    ; Version capped due to shap incompatibility
    matplotlib < 3.6.0
    dowhy < 0.9
    ray >= 2.0.0
=======
>>>>>>> de4f05d9
    
[options.packages.find]
include =
    econml
    econml.*
exclude = 
    econml.tests

[options.package_data]
; include all CSV files as data
* = *.csv
    *.jbl

; coverage configuration
[coverage:run]
branch = True
; need to explicitly add support for multiprocessing for OrthoForest
concurrency =
    thread
    multiprocessing
source = econml
omit = econml/tests/*
relative_files = True

[coverage:report]
exclude_lines =
    raise NotImplementedError\("(Abstract method|Defer to inference)"\)<|MERGE_RESOLUTION|>--- conflicted
+++ resolved
@@ -13,44 +13,6 @@
     pytest
     pytest-xdist
     pytest-cov
-<<<<<<< HEAD
-
-[options.extras_require]
-automl =
-    ; Disabled due to incompatibility with scikit-learn
-    ; azureml-sdk[explain,automl] == 1.0.83
-    azure-cli
-tf =
-    ; This extra is not currently compatible with python 3.9 or above because of tensorflow breaking changes
-    keras < 2.4;python_version < '3.9'
-    tensorflow > 1.10, < 2.3;python_version < '3.9'
-    ; Version capped due to tensorflow incompatibility
-    protobuf < 4
-    ; Version capped due to tensorflow incompatibility
-    numpy < 1.24
-plt =
-    graphviz
-    ; Version capped due to shap incompatibility
-    matplotlib < 3.6.0
-dowhy = 
-    dowhy < 0.9
-ray =
-    ray >= 2.0.0
-all =
-    azure-cli
-    ; The tf components are not currently compatible with python 3.9 or above because of tensorflow breaking changes
-    keras < 2.4;python_version < '3.9'
-    tensorflow > 1.10, < 2.3;python_version < '3.9'
-    ; Version capped due to tensorflow incompatibility
-    protobuf < 4
-    ; Version capped due to tensorflow incompatibility
-    numpy < 1.24
-    ; Version capped due to shap incompatibility
-    matplotlib < 3.6.0
-    dowhy < 0.9
-    ray >= 2.0.0
-=======
->>>>>>> de4f05d9
     
 [options.packages.find]
 include =
