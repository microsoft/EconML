name: Run all checks

on:
  pull_request:
    branches:
      - main
  workflow_dispatch:
    inputs:
      ref:
        description: 'The git ref to build the package for'
        required: false
        default: ''
        type: string
      use_lkg:
        description: 'Whether to use the last known good versions of dependencies'
        required: true
        default: True
        type: boolean
  # nightly
  schedule:
    - cron: '0 0 * * *'

# Only run once per PR, canceling any previous runs
concurrency:
  group: ${{ github.workflow }}-${{ github.head_ref || github.run_id }}
  cancel-in-progress: true

# Precompute the ref if the workflow was triggered by a workflow dispatch rather than copying this logic repeatedly
env:
  ref: ${{ github.event_name == 'workflow_dispatch' && inputs.ref || null }}
  use_lkg: ${{ (github.event_name == 'workflow_dispatch' && inputs.use_lkg || github.event_name == 'pull_request') || null }}

jobs:
  eval: 
    name: Evaluate changes
    runs-on: ubuntu-latest
    steps:
    - uses: actions/checkout@v3
      name: Checkout repository
      with:
        ref: ${{ env.ref }}
        fetch-depth: 2

      # We want to enforce the following rules for PRs:
      # * if all modifications are to README.md
      #     no testing is needed
      # * if there are modifications to docs/* or to any code
      #     then docs need to be built to verify consistency
      # * if there are modifications to notebooks/* or to any code
      #     then notebooks need to be run to verify consistency
      # * for any code changes (or changes to metadata files)
      #     linting and testing should be run
      # For a PR build, HEAD will be the merge commit, and we want to diff against the base branch,
      #  which will be the first parent: HEAD^ 
      # (For non-PR changes, we will always perform all CI tasks)
      # Note that GitHub Actions provides path filters, but they operate at the workflow level, not the job level
    - run: |
        if ($env:GITHUB_EVENT_NAME -eq 'pull_request') {
          $editedFiles = git diff HEAD^ --name-only
          $editedFiles # echo edited files to enable easier debugging
          $codeChanges = $false
          $docChanges = $false
          $nbChanges = $false
          $changeType = "none"
          foreach ($file in $editedFiles) {
            switch -Wildcard ($file) {
              "README.md" { Continue }
              ".gitignore" { Continue }
              "econml/_version.py" { Continue }
              "prototypes/*" { Continue }
              "images/*" { Continue }
              "doc/*" { $docChanges = $true; Continue }
              "notebooks/*" { $nbChanges = $true; Continue }
              default { $codeChanges = $true; Continue }
            }
          }
        }
        echo "buildDocs=$(($env:GITHUB_EVENT_NAME -ne 'pull_request') -or ($docChanges -or $codeChanges))" >> $env:GITHUB_OUTPUT
        echo "buildNbs=$(($env:GITHUB_EVENT_NAME -ne 'pull_request') -or ($nbChanges -or $codeChanges))" >> $env:GITHUB_OUTPUT
        echo "testCode=$(($env:GITHUB_EVENT_NAME -ne 'pull_request') -or $codeChanges)" >> $env:GITHUB_OUTPUT
      shell: pwsh
      name: Determine type of code change
      id: eval
    outputs: 
      buildDocs: ${{ steps.eval.outputs.buildDocs }}
      buildNbs: ${{ steps.eval.outputs.buildNbs }}
      testCode: ${{ steps.eval.outputs.testCode }}

  lint:
    name: Lint code
    needs: [eval]
    if: ${{ needs.eval.outputs.testCode == 'True' }}
    runs-on: ubuntu-latest
    steps:
    - uses: actions/checkout@v3
      name: Checkout repository
      with:
        ref: ${{ env.ref }}
    - uses: actions/setup-python@v4
      name: Setup Python
      with:
        python-version: '3.9'
    - run: python -m pip install --upgrade pip && pip install --upgrade setuptools
      name: Ensure latest pip and setuptools
    - run: 'pip install pycodestyle && pycodestyle econml'

  notebooks:
    name: Run notebooks
    needs: [eval]
    if: ${{ needs.eval.outputs.buildNbs == 'True' }}
    runs-on: ubuntu-latest
    strategy:
      matrix:
        kind: [except-customer-scenarios, customer-scenarios]
        include:
        - kind: "except-customer-scenarios"
          extras: "[tf,plt]"
          pattern: "(?!CustomerScenarios)"
          install_graphviz: true
          version: '3.8' # no supported version of tensorflow for 3.9
        - kind: "customer-scenarios"
          extras: "[plt,dowhy]"
          pattern: "CustomerScenarios"
          version: '3.9'
          install_graphviz: false
      fail-fast: false
    steps:
    - uses: actions/checkout@v3
      name: Checkout repository
      with:
        ref: ${{ env.ref }}
    - uses: actions/setup-python@v4
      name: Setup Python
      with:
        python-version: ${{ matrix.version }}
    - run: python -m pip install --upgrade pip && pip install --upgrade setuptools
      name: Ensure latest pip and setuptools
    - run: sudo apt-get -yq install graphviz
      name: Install graphviz
      if: ${{ matrix.install_graphviz }}
    # Add verbose flag to pip installation if in debug mode
<<<<<<< HEAD
    - run: pip install -e .${{ matrix.extras }} ${{ fromJSON('["","-v"]')[runner.debug] }}
=======
    - run: pip install -e .${{ matrix.extras }} ${{ fromJSON('["","-v"]')[runner.debug] }} ${{ env.use_lkg && '-r lkg-notebook.txt' }}
>>>>>>> 8d58f37a
      name: Install econml
    # Install notebook requirements (if not already done as part of lkg)
    - run: pip install jupyter jupyter-client nbconvert nbformat seaborn xgboost tqdm
      name: Install notebook requirements
      if: ${{ !env.use_lkg }}
    - run: pip freeze --exclude-editable > notebooks-${{ matrix.version }}-${{ matrix.kind }}-requirements.txt
      name: Save installed packages
    - uses: actions/upload-artifact@v3
      name: Upload installed packages
      with:
        name: requirements
        path: notebooks-${{ matrix.version }}-${{ matrix.kind }}-requirements.txt
    - run: pip install pytest pytest-runner coverage
      name: Install pytest

    - run: python setup.py pytest
      name: Run notebook tests
      id: run_tests
      env:
        PYTEST_ADDOPTS: '-m "notebook"'
        NOTEBOOK_DIR_PATTERN: ${{ matrix.pattern }}
        COVERAGE_PROCESS_START: 'setup.cfg'
    - run: mv .coverage .coverage.${{ matrix.kind }}
      # Run whether or not the tests passed, but only if they ran at all
      if: success() || failure() && contains(fromJSON('["success", "failure"]'), steps.run_tests.outcome)
      name: Make coverage filename unique
    - uses: actions/upload-artifact@v3
      name: Upload coverage report
      if: success() || failure() && contains(fromJSON('["success", "failure"]'), steps.run_tests.outcome)
      with:
        name: coverage
        path: .coverage.${{ matrix.kind }}    

  tests:
    name: "Run tests"
    needs: [eval]
    if: ${{ needs.eval.outputs.testCode == 'True' }}
    strategy:
      matrix:
        os: [ubuntu-latest, windows-latest, macos-latest]
        python-version: ['3.7', '3.8', '3.9', '3.10']
        kind: [serial, other, dml, main, treatment]
        exclude:
          # Serial tests fail randomly on mac sometimes, so we don't run them there
          - os: macos-latest
            kind: serial
        # Assign the correct package and testing options for each kind of test
        include:
          - kind: serial
            opts: '-m "serial" -n 1'
            extras: "[tf,plt]"
          - kind: other
            opts: '-m "cate_api" -n auto'
            extras: "[tf,plt]"
          - kind: dml
            opts: '-m "dml"'
            extras: "[tf,plt]"
          - kind: main
            opts: '-m "not (notebook or automl or dml or serial or cate_api or treatment_featurization)" -n 2'
            extras: "[tf,plt,dowhy]"
          - kind: treatment
            opts: '-m "treatment_featurization" -n auto'
            extras: "[tf,plt]"
      fail-fast: false    
    runs-on: ${{ matrix.os }}
    steps:
    - uses: actions/checkout@v3
      name: Checkout repository
      with:
        ref: ${{ env.ref }}
    - uses: actions/setup-python@v4
      name: Setup Python
      with:
        python-version: ${{ matrix.python-version }}
    - run: python -m pip install --upgrade pip && pip install --upgrade setuptools
      name: Ensure latest pip and setuptools
    # Add verbose flag to pip installation if in debug mode
<<<<<<< HEAD
    - run: pip install -e .${{ matrix.extras }} ${{ fromJSON('["","-v"]')[runner.debug] }}
=======
    - run: pip install -e .${{ matrix.extras }} ${{ fromJSON('["","-v"]')[runner.debug] }} ${{ env.use_lkg && '-r lkg.txt' }}
>>>>>>> 8d58f37a
      name: Install econml
    - run: pip freeze --exclude-editable > tests-${{ matrix.os }}-${{ matrix.python-version }}-${{ matrix.kind }}-requirements.txt
      name: Save installed packages
    - uses: actions/upload-artifact@v3
      name: Upload installed packages
      with:
        name: requirements
        path: tests-${{ matrix.os }}-${{ matrix.python-version }}-${{ matrix.kind }}-requirements.txt
    - run: pip install pytest pytest-runner coverage
      name: Install pytest
    - run: python setup.py pytest
      name: Run tests
      id: run_tests
      env:
        PYTEST_ADDOPTS: ${{ matrix.opts }}
        COVERAGE_PROCESS_START: 'setup.cfg'
    - run: mv .coverage .coverage.${{ matrix.os }}-${{ matrix.python-version }}-${{ matrix.kind }}
      # Run whether or not the tests passed, but only if they ran at all
      if: success() || failure() && contains(fromJSON('["success", "failure"]'), steps.run_tests.outcome)
      name: Make coverage filename unique
    - uses: actions/upload-artifact@v3
      name: Upload coverage report
      if: success() || failure() && contains(fromJSON('["success", "failure"]'), steps.run_tests.outcome)
      with:
        name: coverage
        path: .coverage.${{ matrix.os }}-${{ matrix.python-version }}-${{ matrix.kind }}

  coverage-report:
    name: "Coverage report"
    needs: [tests, notebooks]
    if: success() || failure()
    runs-on: ubuntu-latest
    steps:
    - uses: actions/checkout@v3
      name: Checkout repository
      with:
        ref: ${{ env.ref }}
    - uses: actions/download-artifact@v3
      name: Get coverage reports
      with:
        name: coverage
        path: coverage
    - uses: actions/setup-python@v4
      name: Setup Python
      with:
        python-version: '3.8'
    - run: pip install coverage
      name: Install coverage
    - run: coverage combine coverage/
      name: Combine coverage reports
    - run: coverage report -m --format=markdown > $GITHUB_STEP_SUMMARY
      name: Generate coverage report
    - run: coverage html
      name: Generate coverage html --fail-under=86
    - uses: actions/upload-artifact@v3
      name: Upload coverage report
      with:
        name: coverage
        path: htmlcov
      
  build:
    name: Build package
    needs: [eval]
    if: ${{ needs.eval.outputs.testCode == 'True' }}
    uses: ./.github/workflows/publish-package.yml
    with:
      publish: false
      repository: testpypi
      # don't have access to env context here for some reason
      ref: ${{ github.event_name == 'workflow_dispatch' && inputs.ref || null }}

  docs:
    name: Build documentation
    needs: [eval]
    if: ${{ needs.eval.outputs.buildDocs == 'True' }}
    uses: ./.github/workflows/publish-documentation.yml
    with:
      publish: false
      environment: test
      # don't have access to env context here for some reason
      ref: ${{ github.event_name == 'workflow_dispatch' && inputs.ref || null }}

  verify:
    name: Verify CI checks
    needs: [lint, notebooks, tests, build, docs]
    if: always()
    runs-on: ubuntu-latest
    steps:
    - run: exit 1
      name: At least one check failed or was cancelled
      if: ${{ contains(needs.*.result, 'failure') || contains(needs.*.result, 'cancelled') }}
    - run: exit 0
      name: All checks passed
      if: ${{ !(contains(needs.*.result, 'failure') || contains(needs.*.result, 'cancelled')) }}<|MERGE_RESOLUTION|>--- conflicted
+++ resolved
@@ -139,11 +139,7 @@
       name: Install graphviz
       if: ${{ matrix.install_graphviz }}
     # Add verbose flag to pip installation if in debug mode
-<<<<<<< HEAD
-    - run: pip install -e .${{ matrix.extras }} ${{ fromJSON('["","-v"]')[runner.debug] }}
-=======
     - run: pip install -e .${{ matrix.extras }} ${{ fromJSON('["","-v"]')[runner.debug] }} ${{ env.use_lkg && '-r lkg-notebook.txt' }}
->>>>>>> 8d58f37a
       name: Install econml
     # Install notebook requirements (if not already done as part of lkg)
     - run: pip install jupyter jupyter-client nbconvert nbformat seaborn xgboost tqdm
@@ -221,11 +217,7 @@
     - run: python -m pip install --upgrade pip && pip install --upgrade setuptools
       name: Ensure latest pip and setuptools
     # Add verbose flag to pip installation if in debug mode
-<<<<<<< HEAD
-    - run: pip install -e .${{ matrix.extras }} ${{ fromJSON('["","-v"]')[runner.debug] }}
-=======
     - run: pip install -e .${{ matrix.extras }} ${{ fromJSON('["","-v"]')[runner.debug] }} ${{ env.use_lkg && '-r lkg.txt' }}
->>>>>>> 8d58f37a
       name: Install econml
     - run: pip freeze --exclude-editable > tests-${{ matrix.os }}-${{ matrix.python-version }}-${{ matrix.kind }}-requirements.txt
       name: Save installed packages
