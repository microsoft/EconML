# Python package
# Create and test a Python package on multiple Python versions.
# Add steps that analyze code, save the dist with the build record, publish to a PyPI-compatible index, and more:
# https://docs.microsoft.com/azure/devops/pipelines/languages/python

trigger:
  - master

jobs:
  - job: "EvalChanges"
    displayName: "Analyze changed files to determine which job to run"
    pool:
      vmImage: "macOS-10.15"
    steps:
      # We want to enforce the following rules for PRs:
      # * if all modifications are to README.md
      #     no testing is needed
      # * if there are modifications to docs/* or to any code
      #     then docs need to be built to verify consistency
      # * if there are modifications to notebooks/* or to any code
      #     then notebooks need to be run to verify consistency
      # * for any code changes (or changes to metadata files)
      #     linting and testing should be run
      # For a PR build, HEAD will be the merge commit, and we want to diff against the base branch,
      #  which will be the first parent: HEAD^
      # (For non-PR changes, we will always perform all CI tasks)
      - powershell: |
          if ($env:BUILD_REASON -eq 'PullRequest') {
            $editedFiles = git diff HEAD^ --name-only
            $editedFiles # echo edited files to enable easier debugging
            $codeChanges = $false
            $docChanges = $false
            $nbChanges = $false
            $changeType = "none"
            foreach ($file in $editedFiles) {
              switch -Wildcard ($file) {
                "README.md" { Continue }
                "prototypes/*" { Continue }
                "doc/*" { $docChanges = $true; Continue }
                "notebooks/*" { $nbChanges = $true; Continue }
                default { $codeChanges = $true; Continue }
              }
            }
          }
<<<<<<< HEAD
          Write-Host "##vso[task.setvariable variable=buildDocs;isOutput=true]$(($env:BUILD_REASON -ne 'PullRequest') -or ($docChanges -or $codeChanges))"
          Write-Host "##vso[task.setvariable variable=buildNbs;isOutput=true]$(($env:BUILD_REASON -ne 'PullRequest') -or ($nbChanges -or $codeChanges))"
          Write-Host "##vso[task.setvariable variable=testCode;isOutput=true]$(($env:BUILD_REASON -ne 'PullRequest') -or $codeChanges)"
        name: output
        displayName: "Determine type of code change"

  - job: "Docs"
    displayName: "Build documentation"
    dependsOn: "EvalChanges"
    condition: eq(dependencies.EvalChanges.outputs['output.buildDocs'], 'True')
    pool:
      vmImage: "ubuntu-18.04"
    variables:
      python.version: "3.6"
    steps:
      - template: azure-pipelines-steps.yml
        parameters:
          body:
            - script: "sudo apt-get -yq install graphviz"
              displayName: "Install graphviz"

            - script: "pip install sklearn-contrib-lightning"
              displayName: "Install lightning"

            - script: "pip install git+https://github.com/slundberg/shap.git@d1d2700acc0259f211934373826d5ff71ad514de"
              displayName: "Install specific version of shap"

            - script: "python setup.py build_sphinx -W"
              displayName: "Build documentation"

            - publish: "build/sphinx/html"
              artifact: "Documentation"
              displayName: "Publish documentation as artifact"

            - script: "python setup.py build_sphinx -b doctest"
              displayName: "Run doctests"
          package: "-e .[automl]"

  - job: "Notebooks"
    dependsOn: "EvalChanges"
    condition: eq(dependencies.EvalChanges.outputs['output.buildNbs'], 'True')
    variables:
      python.version: "3.8"
    pool:
      vmImage: "ubuntu-18.04"
    steps:
      - template: azure-pipelines-steps.yml
        parameters:
          body:
            - script: "python setup.py pytest"
              displayName: "Unit tests"
              env:
                PYTEST_ADDOPTS: '-m "notebook"'

            - task: PublishTestResults@2
              displayName: "Publish Test Results **/test-results.xml"
              inputs:
                testResultsFiles: "**/test-results.xml"
                testRunTitle: "Notebooks"
              condition: succeededOrFailed()

  # - job: 'AutoML'
  #   dependsOn: 'EvalChanges'
  #   condition: eq(dependencies.EvalChanges.outputs['output.testCode'], 'True')
  #   variables:
  #     python.version: '3.6'
  #   pool:
  #     vmImage: 'ubuntu-18.04'
  #   steps:
  #   - template: azure-pipelines-steps.yml
  #     parameters:
  #       body:
  #         - task: AzureCLI@2
  #           displayName: 'AutoML tests'
  #           inputs:
  #             azureSubscription: 'automl'
  #             scriptLocation: 'inlineScript'
  #             scriptType: 'pscore'
  #             powerShellIgnoreLASTEXITCODE: '' # string for now due to https://github.com/microsoft/azure-pipelines-tasks/issues/12266
  #             inlineScript: |
  #               $env:SUBSCRIPTION_ID = az account show --query id -o tsv
  #               python setup.py pytest
  #           env:
  #             WORKSPACE_NAME: 'testWorkspace'
  #             RESOURCE_GROUP: 'testingAutoMLEconML'
  #             PYTEST_ADDOPTS: '-m "automl" -n 0'
  #             COVERAGE_PROCESS_START: 'setup.cfg'

  #         - task: PublishTestResults@2
  #           displayName: 'Publish Test Results **/test-results.xml'
  #           inputs:
  #             testResultsFiles: '**/test-results.xml'
  #             testRunTitle: 'AutoML'
  #           condition: succeededOrFailed()
  #       package: '.[automl]'

  - job: "Linting"
    dependsOn: "EvalChanges"
    condition: eq(dependencies.EvalChanges.outputs['output.testCode'], 'True')
    variables:
      python.version: "3.8"
    pool:
      vmImage: "macOS-10.15"
    steps:
      - template: azure-pipelines-steps.yml
        parameters:
          body:
            - script: "pip install pycodestyle && pycodestyle econml"
              failOnStderr: true
              displayName: Linting

  - job: "Tests"
    dependsOn: "EvalChanges"
    condition: eq(dependencies.EvalChanges.outputs['output.testCode'], 'True')
    strategy:
      matrix:
        Linux, Python 3.6:
          imageName: "ubuntu-18.04"
          python.version: "3.6"
        macOS, Python 3.6:
          imageName: "macOS-10.15"
          python.version: "3.6"
        Windows, Python 3.6:
          imageName: "windows-2019"
          python.version: "3.6"
        Linux, Python 3.7:
          imageName: "ubuntu-18.04"
          python.version: "3.7"
        macOS, Python 3.7:
          imageName: "macOS-10.15"
          python.version: "3.7"
        Windows, Python 3.7:
          imageName: "windows-2019"
          python.version: "3.7"
        Linux, Python 3.8:
          imageName: "ubuntu-18.04"
          python.version: "3.8"
        macOS, Python 3.8:
          imageName: "macOS-10.15"
          python.version: "3.8"
        Windows, Python 3.8:
          imageName: "windows-2019"
          python.version: "3.8"

    pool:
      vmImage: $(imageName)

    displayName: "Run tests "

    steps:
      - template: azure-pipelines-steps.yml
        parameters:
          body:
            - script: "python setup.py pytest"
              displayName: "Unit tests"
              env:
                PYTEST_ADDOPTS: '-m "not (notebook or automl)"'
                COVERAGE_PROCESS_START: "setup.cfg"
            - task: PublishTestResults@2
              displayName: "Publish Test Results **/test-results.xml"
              inputs:
                testResultsFiles: "**/test-results.xml"
                testRunTitle: "Python $(python.version), image $(imageName)"
              condition: succeededOrFailed()

            - task: PublishCodeCoverageResults@1
              displayName: "Publish Code Coverage Results"
              inputs:
                codeCoverageTool: Cobertura
                summaryFileLocation: "$(System.DefaultWorkingDirectory)/**/coverage.xml"
=======
        }
      }
      Write-Host "##vso[task.setvariable variable=buildDocs;isOutput=true]$(($env:BUILD_REASON -ne 'PullRequest') -or ($docChanges -or $codeChanges))"
      Write-Host "##vso[task.setvariable variable=buildNbs;isOutput=true]$(($env:BUILD_REASON -ne 'PullRequest') -or ($nbChanges -or $codeChanges))"
      Write-Host "##vso[task.setvariable variable=testCode;isOutput=true]$(($env:BUILD_REASON -ne 'PullRequest') -or $codeChanges)"
    name: output
    displayName: 'Determine type of code change'

- job: 'Docs'
  displayName: 'Build documentation'  
  dependsOn: 'EvalChanges'
  condition: eq(dependencies.EvalChanges.outputs['output.buildDocs'], 'True')
  pool: 
    vmImage: 'ubuntu-18.04'
  variables:
    python.version: '3.6'
  steps:
  - template: azure-pipelines-steps.yml
    parameters:
      body:
        - script: 'sudo apt-get -yq install graphviz'
          displayName: 'Install graphviz'

        - script: 'pip install sklearn-contrib-lightning'
          displayName: 'Install lightning'        

        - script: 'pip install git+https://github.com/slundberg/shap.git@d1d2700acc0259f211934373826d5ff71ad514de'
          displayName: 'Install specific version of shap'  

        - script: 'python setup.py build_sphinx -W'
          displayName: 'Build documentation'

        - publish: 'build/sphinx/html'
          artifact: 'Documentation'
          displayName: 'Publish documentation as artifact'

        - script: 'python setup.py build_sphinx -b doctest'
          displayName: 'Run doctests'
      package: '-e .[automl]'

- job: 'Notebooks'
  dependsOn: 'EvalChanges'
  condition: eq(dependencies.EvalChanges.outputs['output.buildNbs'], 'True')
  variables:
    python.version: '3.8'
  pool:
    vmImage: 'ubuntu-18.04'
  steps:
  - template: azure-pipelines-steps.yml
    parameters:
      body:
        - script: 'python setup.py pytest'
          displayName: 'Unit tests'
          env:
            PYTEST_ADDOPTS: '-m "notebook"'

        - task: PublishTestResults@2
          displayName: 'Publish Test Results **/test-results.xml'
          inputs:
            testResultsFiles: '**/test-results.xml'
            testRunTitle: 'Notebooks'
          condition: succeededOrFailed()

# - job: 'AutoML'
#   dependsOn: 'EvalChanges'
#   condition: eq(dependencies.EvalChanges.outputs['output.testCode'], 'True')
#   variables:
#     python.version: '3.6'
#   pool:
#     vmImage: 'ubuntu-18.04'
#   steps:
#   - template: azure-pipelines-steps.yml
#     parameters:
#       body:
#         - task: AzureCLI@2
#           displayName: 'AutoML tests'
#           inputs:
#             azureSubscription: 'automl'
#             scriptLocation: 'inlineScript'
#             scriptType: 'pscore'
#             powerShellIgnoreLASTEXITCODE: '' # string for now due to https://github.com/microsoft/azure-pipelines-tasks/issues/12266
#             inlineScript: |
#               $env:SUBSCRIPTION_ID = az account show --query id -o tsv
#               python setup.py pytest
#           env:
#             WORKSPACE_NAME: 'testWorkspace'
#             RESOURCE_GROUP: 'testingAutoMLEconML'
#             PYTEST_ADDOPTS: '-m "automl" -n 0'
#             COVERAGE_PROCESS_START: 'setup.cfg'

#         - task: PublishTestResults@2
#           displayName: 'Publish Test Results **/test-results.xml'
#           inputs:
#             testResultsFiles: '**/test-results.xml'
#             testRunTitle: 'AutoML'
#           condition: succeededOrFailed()
#       package: '.[automl]'

- job: 'Linting'
  dependsOn: 'EvalChanges'
  condition: eq(dependencies.EvalChanges.outputs['output.testCode'], 'True')
  variables:
    python.version: '3.8'
  pool:
    vmImage: 'macOS-10.15'
  steps:
  - template: azure-pipelines-steps.yml
    parameters:
      body:
        - script: 'pip install pycodestyle && pycodestyle econml'
          failOnStderr: true
          displayName: Linting

- job: 'Tests'
  dependsOn: 'EvalChanges'
  condition: eq(dependencies.EvalChanges.outputs['output.testCode'], 'True')
  strategy:
    matrix:
      Linux, Python 3.6:
        imageName: 'ubuntu-18.04'
        python.version: '3.6'
      macOS, Python 3.6:
        imageName: 'macOS-10.15'
        python.version: '3.6'
      Windows, Python 3.6:
        imageName: 'windows-2019'
        python.version: '3.6'
      Linux, Python 3.7:
        imageName: 'ubuntu-18.04'
        python.version: '3.7'
      macOS, Python 3.7:
        imageName: 'macOS-10.15'
        python.version: '3.7'
      Windows, Python 3.7:
        imageName: 'windows-2019'
        python.version: '3.7'
      Linux, Python 3.8:
        imageName: 'ubuntu-18.04'
        python.version: '3.8'
      macOS, Python 3.8:
        imageName: 'macOS-10.15'
        python.version: '3.8'
      Windows, Python 3.8:
        imageName: 'windows-2019'
        python.version: '3.8'

  pool:
    vmImage: $(imageName)

  displayName: 'Run tests '

  steps:
  - template: azure-pipelines-steps.yml
    parameters:
      body:
        - script: 'python setup.py pytest'
          displayName: 'Unit tests'
          env:
            PYTEST_ADDOPTS: '-m "not (notebook or automl)"'
            COVERAGE_PROCESS_START: 'setup.cfg'
        - task: PublishTestResults@2
          displayName: 'Publish Test Results **/test-results.xml'
          inputs:
            testResultsFiles: '**/test-results.xml'
            testRunTitle: 'Python $(python.version), image $(imageName)'
          condition: succeededOrFailed()

        - task: PublishCodeCoverageResults@1
          displayName: 'Publish Code Coverage Results'
          inputs:
            codeCoverageTool: Cobertura
            summaryFileLocation: '$(System.DefaultWorkingDirectory)/**/coverage.xml'
>>>>>>> 69fadc39
<|MERGE_RESOLUTION|>--- conflicted
+++ resolved
@@ -42,178 +42,6 @@
               }
             }
           }
-<<<<<<< HEAD
-          Write-Host "##vso[task.setvariable variable=buildDocs;isOutput=true]$(($env:BUILD_REASON -ne 'PullRequest') -or ($docChanges -or $codeChanges))"
-          Write-Host "##vso[task.setvariable variable=buildNbs;isOutput=true]$(($env:BUILD_REASON -ne 'PullRequest') -or ($nbChanges -or $codeChanges))"
-          Write-Host "##vso[task.setvariable variable=testCode;isOutput=true]$(($env:BUILD_REASON -ne 'PullRequest') -or $codeChanges)"
-        name: output
-        displayName: "Determine type of code change"
-
-  - job: "Docs"
-    displayName: "Build documentation"
-    dependsOn: "EvalChanges"
-    condition: eq(dependencies.EvalChanges.outputs['output.buildDocs'], 'True')
-    pool:
-      vmImage: "ubuntu-18.04"
-    variables:
-      python.version: "3.6"
-    steps:
-      - template: azure-pipelines-steps.yml
-        parameters:
-          body:
-            - script: "sudo apt-get -yq install graphviz"
-              displayName: "Install graphviz"
-
-            - script: "pip install sklearn-contrib-lightning"
-              displayName: "Install lightning"
-
-            - script: "pip install git+https://github.com/slundberg/shap.git@d1d2700acc0259f211934373826d5ff71ad514de"
-              displayName: "Install specific version of shap"
-
-            - script: "python setup.py build_sphinx -W"
-              displayName: "Build documentation"
-
-            - publish: "build/sphinx/html"
-              artifact: "Documentation"
-              displayName: "Publish documentation as artifact"
-
-            - script: "python setup.py build_sphinx -b doctest"
-              displayName: "Run doctests"
-          package: "-e .[automl]"
-
-  - job: "Notebooks"
-    dependsOn: "EvalChanges"
-    condition: eq(dependencies.EvalChanges.outputs['output.buildNbs'], 'True')
-    variables:
-      python.version: "3.8"
-    pool:
-      vmImage: "ubuntu-18.04"
-    steps:
-      - template: azure-pipelines-steps.yml
-        parameters:
-          body:
-            - script: "python setup.py pytest"
-              displayName: "Unit tests"
-              env:
-                PYTEST_ADDOPTS: '-m "notebook"'
-
-            - task: PublishTestResults@2
-              displayName: "Publish Test Results **/test-results.xml"
-              inputs:
-                testResultsFiles: "**/test-results.xml"
-                testRunTitle: "Notebooks"
-              condition: succeededOrFailed()
-
-  # - job: 'AutoML'
-  #   dependsOn: 'EvalChanges'
-  #   condition: eq(dependencies.EvalChanges.outputs['output.testCode'], 'True')
-  #   variables:
-  #     python.version: '3.6'
-  #   pool:
-  #     vmImage: 'ubuntu-18.04'
-  #   steps:
-  #   - template: azure-pipelines-steps.yml
-  #     parameters:
-  #       body:
-  #         - task: AzureCLI@2
-  #           displayName: 'AutoML tests'
-  #           inputs:
-  #             azureSubscription: 'automl'
-  #             scriptLocation: 'inlineScript'
-  #             scriptType: 'pscore'
-  #             powerShellIgnoreLASTEXITCODE: '' # string for now due to https://github.com/microsoft/azure-pipelines-tasks/issues/12266
-  #             inlineScript: |
-  #               $env:SUBSCRIPTION_ID = az account show --query id -o tsv
-  #               python setup.py pytest
-  #           env:
-  #             WORKSPACE_NAME: 'testWorkspace'
-  #             RESOURCE_GROUP: 'testingAutoMLEconML'
-  #             PYTEST_ADDOPTS: '-m "automl" -n 0'
-  #             COVERAGE_PROCESS_START: 'setup.cfg'
-
-  #         - task: PublishTestResults@2
-  #           displayName: 'Publish Test Results **/test-results.xml'
-  #           inputs:
-  #             testResultsFiles: '**/test-results.xml'
-  #             testRunTitle: 'AutoML'
-  #           condition: succeededOrFailed()
-  #       package: '.[automl]'
-
-  - job: "Linting"
-    dependsOn: "EvalChanges"
-    condition: eq(dependencies.EvalChanges.outputs['output.testCode'], 'True')
-    variables:
-      python.version: "3.8"
-    pool:
-      vmImage: "macOS-10.15"
-    steps:
-      - template: azure-pipelines-steps.yml
-        parameters:
-          body:
-            - script: "pip install pycodestyle && pycodestyle econml"
-              failOnStderr: true
-              displayName: Linting
-
-  - job: "Tests"
-    dependsOn: "EvalChanges"
-    condition: eq(dependencies.EvalChanges.outputs['output.testCode'], 'True')
-    strategy:
-      matrix:
-        Linux, Python 3.6:
-          imageName: "ubuntu-18.04"
-          python.version: "3.6"
-        macOS, Python 3.6:
-          imageName: "macOS-10.15"
-          python.version: "3.6"
-        Windows, Python 3.6:
-          imageName: "windows-2019"
-          python.version: "3.6"
-        Linux, Python 3.7:
-          imageName: "ubuntu-18.04"
-          python.version: "3.7"
-        macOS, Python 3.7:
-          imageName: "macOS-10.15"
-          python.version: "3.7"
-        Windows, Python 3.7:
-          imageName: "windows-2019"
-          python.version: "3.7"
-        Linux, Python 3.8:
-          imageName: "ubuntu-18.04"
-          python.version: "3.8"
-        macOS, Python 3.8:
-          imageName: "macOS-10.15"
-          python.version: "3.8"
-        Windows, Python 3.8:
-          imageName: "windows-2019"
-          python.version: "3.8"
-
-    pool:
-      vmImage: $(imageName)
-
-    displayName: "Run tests "
-
-    steps:
-      - template: azure-pipelines-steps.yml
-        parameters:
-          body:
-            - script: "python setup.py pytest"
-              displayName: "Unit tests"
-              env:
-                PYTEST_ADDOPTS: '-m "not (notebook or automl)"'
-                COVERAGE_PROCESS_START: "setup.cfg"
-            - task: PublishTestResults@2
-              displayName: "Publish Test Results **/test-results.xml"
-              inputs:
-                testResultsFiles: "**/test-results.xml"
-                testRunTitle: "Python $(python.version), image $(imageName)"
-              condition: succeededOrFailed()
-
-            - task: PublishCodeCoverageResults@1
-              displayName: "Publish Code Coverage Results"
-              inputs:
-                codeCoverageTool: Cobertura
-                summaryFileLocation: "$(System.DefaultWorkingDirectory)/**/coverage.xml"
-=======
         }
       }
       Write-Host "##vso[task.setvariable variable=buildDocs;isOutput=true]$(($env:BUILD_REASON -ne 'PullRequest') -or ($docChanges -or $codeChanges))"
@@ -385,5 +213,4 @@
           displayName: 'Publish Code Coverage Results'
           inputs:
             codeCoverageTool: Cobertura
-            summaryFileLocation: '$(System.DefaultWorkingDirectory)/**/coverage.xml'
->>>>>>> 69fadc39
+            summaryFileLocation: '$(System.DefaultWorkingDirectory)/**/coverage.xml'