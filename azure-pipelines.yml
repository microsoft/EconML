--- conflicted
+++ resolved
@@ -88,13 +88,8 @@
 - template: azure-pipelines-steps.yml
   parameters:
     versions: ['3.8']
-<<<<<<< HEAD
-    images: ['ubuntu-18.04']
+    images: ['ubuntu-20.04']
     package: '-e .[tf,plt,dowhy]'
-=======
-    images: ['ubuntu-20.04']
-    package: '-e .[tf,plt]'
->>>>>>> dff978e3
     job:
       job: 'Notebooks_cust'
       dependsOn: 'EvalChanges'
