# Copyright (c) PyWhy contributors. All rights reserved.
# Licensed under the MIT License.

from warnings import warn

import numpy as np
from sklearn.base import TransformerMixin, clone
from sklearn.exceptions import NotFittedError
from sklearn.linear_model import (ElasticNetCV, LassoCV, LogisticRegressionCV)
from sklearn.ensemble import RandomForestRegressor
from sklearn.model_selection import KFold, StratifiedKFold, check_cv
from sklearn.pipeline import Pipeline
from sklearn.preprocessing import (FunctionTransformer, LabelEncoder,
                                   OneHotEncoder)
from sklearn.utils import check_random_state
import copy

from .._ortho_learner import _OrthoLearner
from ._rlearner import _RLearner
from .._cate_estimator import (DebiasedLassoCateEstimatorMixin,
                               ForestModelFinalCateEstimatorMixin,
                               LinearModelFinalCateEstimatorMixin,
                               StatsModelsCateEstimatorMixin,
                               LinearCateEstimator)
from ..inference import StatsModelsInference, GenericSingleTreatmentModelFinalInference
from ..sklearn_extensions.linear_model import (MultiOutputDebiasedLasso,
                                               StatsModelsLinearRegression,
                                               WeightedLassoCVWrapper)
from ..sklearn_extensions.model_selection import WeightedStratifiedKFold
from ..utilities import (_deprecate_positional, add_intercept,
                         broadcast_unit_treatments, check_high_dimensional,
                         cross_product, deprecated,
                         hstack, inverse_onehot, ndim, reshape,
                         reshape_treatmentwise_effects, shape, transpose,
                         get_feature_names_or_default, filter_none_kwargs)
from .._shap import _shap_explain_model_cate
from ..sklearn_extensions.model_selection import get_selector, ModelSelector, SingleModelSelector


<<<<<<< HEAD
class _FirstStageWrapper:
    def __init__(
            self,
            model,
            is_Y,
            featurizer,
            linear_first_stages,
            discrete_treatment,
            binary_outcome):
        self._model = clone(model, safe=False)
        self._featurizer = clone(featurizer, safe=False)
        self._is_Y = is_Y
        self._linear_first_stages = linear_first_stages
        self._discrete_treatment = discrete_treatment
        self._binary_outcome = binary_outcome

    def _combine(self, X, W, n_samples, fitting=True):
        if X is None:
            # if both X and W are None, just return a column of ones
            return (W if W is not None else np.ones((n_samples, 1)))
        XW = hstack([X, W]) if W is not None else X
        if self._is_Y and self._linear_first_stages:
            if self._featurizer is None:
                F = X
            else:
                F = self._featurizer.fit_transform(X) if fitting else self._featurizer.transform(X)
            return cross_product(XW, hstack([np.ones((shape(XW)[0], 1)), F]))
        else:
            return XW
=======
def _combine(X, W, n_samples):
    if X is None:
        # if both X and W are None, just return a column of ones
        return (W if W is not None else np.ones((n_samples, 1)))
    return hstack([X, W]) if W is not None else X
>>>>>>> 7793184e


class _FirstStageWrapper:
    def __init__(self, model, discrete_target):
        self._model = model  # plain sklearn-compatible model, not a ModelSelector
        self._discrete_target = discrete_target

    def predict(self, X, W):
        n_samples = X.shape[0] if X is not None else (W.shape[0] if W is not None else 1)
<<<<<<< HEAD
        if (not self._is_Y and self._discrete_treatment) or (self._is_Y and self._binary_outcome):
            return self._model.predict_proba(self._combine(X, W, n_samples, fitting=False))[:, 1:]
        else:
            if hasattr(self._model, 'predict_proba'):
                if (not self._is_Y):
                    warn("A treatment model has a predict_proba method, but discrete_treatment=False. "
                         "If your treatment is discrete, consider setting discrete_treatment=True. "
                         "Otherwise, if your treatment is not discrete, use a regressor instead.", UserWarning)
                elif (self._is_Y):
                    warn("An outcome model has a predict_proba method, but binary_outcome=False. "
                         "If your outcome is binary, consider setting binary_outcome=True. "
                         "Otherwise, if your outcome is not binary, use a regressor instead.", UserWarning)
            return self._model.predict(self._combine(X, W, n_samples, fitting=False))
=======
        if self._discrete_target:
            return self._model.predict_proba(_combine(X, W, n_samples))[:, 1:]
        else:
            return self._model.predict(_combine(X, W, n_samples))
>>>>>>> 7793184e

    def score(self, X, W, Target, sample_weight=None):
        if hasattr(self._model, 'score'):
            if self._discrete_target:
                # In this case, the Target is the one-hot-encoding of the treatment variable
                # We need to go back to the label representation of the one-hot so as to call
                # the classifier.
                Target = inverse_onehot(Target)
            if sample_weight is not None:
                return self._model.score(_combine(X, W, Target.shape[0]), Target, sample_weight=sample_weight)
            else:
                return self._model.score(_combine(X, W, Target.shape[0]), Target)
        else:
            return None


class _FirstStageSelector(SingleModelSelector):
    def __init__(self, model: SingleModelSelector, discrete_target):
        self._model = clone(model, safe=False)
        self._discrete_target = discrete_target

    def train(self, is_selecting, X, W, Target, sample_weight=None, groups=None):
        if self._discrete_target:
            # In this case, the Target is the one-hot-encoding of the treatment variable
            # We need to go back to the label representation of the one-hot so as to call
            # the classifier.
            if np.any(np.all(Target == 0, axis=0)) or (not np.any(np.all(Target == 0, axis=1))):
                raise AttributeError("Provided crossfit folds contain training splits that " +
                                     "don't contain all treatments")
            Target = inverse_onehot(Target)

        self._model.train(is_selecting, _combine(X, W, Target.shape[0]), Target,
                          **filter_none_kwargs(groups=groups, sample_weight=sample_weight))
        return self

    @property
    def best_model(self):
        return _FirstStageWrapper(self._model.best_model, self._discrete_target)

    @property
    def best_score(self):
        return self._model.best_score


def _make_first_stage_selector(model, is_discrete, random_state):
    if model == 'auto':
        model = ['forest', 'linear']
    return _FirstStageSelector(get_selector(model,
                                            is_discrete=is_discrete,
                                            random_state=random_state),
                               discrete_target=is_discrete)


class _FinalWrapper:
    def __init__(self, model_final, fit_cate_intercept, featurizer, use_weight_trick):
        self._model = clone(model_final, safe=False)
        self._use_weight_trick = use_weight_trick
        self._original_featurizer = clone(featurizer, safe=False)
        if self._use_weight_trick:
            self._fit_cate_intercept = False
            self._featurizer = self._original_featurizer
        else:
            self._fit_cate_intercept = fit_cate_intercept
            if self._fit_cate_intercept:
                # data is already validated at initial fit time
                add_intercept_trans = FunctionTransformer(add_intercept,
                                                          validate=False)
                if featurizer:
                    self._featurizer = Pipeline([('featurize', self._original_featurizer),
                                                 ('add_intercept', add_intercept_trans)])
                else:
                    self._featurizer = add_intercept_trans
            else:
                self._featurizer = self._original_featurizer

    def _combine(self, X, T, fitting=True):
        if X is not None:
            if self._featurizer is not None:
                F = self._featurizer.fit_transform(X) if fitting else self._featurizer.transform(X)
            else:
                F = X
        else:
            if not self._fit_cate_intercept:
                if self._use_weight_trick:
                    raise AttributeError("Cannot use this method with X=None. Consider "
                                         "using the LinearDML estimator.")
                else:
                    raise AttributeError("Cannot have X=None and also not allow for a CATE intercept!")
            F = np.ones((T.shape[0], 1))
        return cross_product(F, T)

    def fit(self, X, T, T_res, Y_res, sample_weight=None, freq_weight=None, sample_var=None, groups=None):
        # Track training dimensions to see if Y or T is a vector instead of a 2-dimensional array
        self._d_t = shape(T_res)[1:]
        self._d_y = shape(Y_res)[1:]
        if not self._use_weight_trick:
            fts = self._combine(X, T_res)
            filtered_kwargs = filter_none_kwargs(sample_weight=sample_weight,
                                                 freq_weight=freq_weight, sample_var=sample_var)
            self._model.fit(fts, Y_res, **filtered_kwargs)
            self._intercept = None
            intercept = self._model.predict(np.zeros_like(fts[0:1]))
            if (np.count_nonzero(intercept) > 0):
                warn("The final model has a nonzero intercept for at least one outcome; "
                     "it will be subtracted, but consider fitting a model without an intercept if possible.",
                     UserWarning)
                self._intercept = intercept
        elif not self._fit_cate_intercept:
            if (np.ndim(T_res) > 1) and (self._d_t[0] > 1):
                raise AttributeError("This method can only be used with single-dimensional continuous treatment "
                                     "or binary categorical treatment.")
            F = self._combine(X, np.ones(T_res.shape[0]))
            self._intercept = None
            T_res = T_res.ravel()
            sign_T_res = np.sign(T_res)
            sign_T_res[(sign_T_res < 1) & (sign_T_res > -1)] = 1
            clipped_T_res = sign_T_res * np.clip(np.abs(T_res), 1e-5, np.inf)
            if np.ndim(Y_res) > 1:
                clipped_T_res = clipped_T_res.reshape(-1, 1)
            target = Y_res / clipped_T_res
            target_var = sample_var / clipped_T_res**2 if sample_var is not None else None
            if sample_weight is not None:
                sample_weight = sample_weight * T_res.flatten()**2
            else:
                sample_weight = T_res.flatten()**2
            filtered_kwargs = filter_none_kwargs(sample_weight=sample_weight,
                                                 freq_weight=freq_weight, sample_var=target_var)
            self._model.fit(F, target, **filtered_kwargs)
        else:
            raise AttributeError("This combination is not a feasible one!")
        return self

    def predict(self, X):
        X2, T = broadcast_unit_treatments(X if X is not None else np.empty((1, 0)),
                                          self._d_t[0] if self._d_t else 1)
        # This works both with our without the weighting trick as the treatments T are unit vector
        # treatments. And in the case of a weighting trick we also know that treatment is single-dimensional
        prediction = self._model.predict(self._combine(None if X is None else X2, T, fitting=False))
        if self._intercept is not None:
            prediction -= self._intercept
        return reshape_treatmentwise_effects(prediction,
                                             self._d_t, self._d_y)


class _BaseDML(_RLearner):
    # A helper class that access all the internal fitted objects of a DML Cate Estimator. Used by
    # both Parametric and Non Parametric DML.

    @property
    def original_featurizer(self):
        # NOTE: important to use the rlearner_model_final_ attribute instead of the
        #       attribute so that the trained featurizer will be passed through
        return self.rlearner_model_final_._original_featurizer

    @property
    def featurizer_(self):
        # NOTE This is used by the inference methods and has to be the overall featurizer. intended
        # for internal use by the library
        return self.rlearner_model_final_._featurizer

    @property
    def model_final_(self):
        # NOTE This is used by the inference methods and is more for internal use to the library
        #      We need to use the rlearner's copy to retain the information from fitting
        return self.rlearner_model_final_._model

    @property
    def model_cate(self):
        """
        Get the fitted final CATE model.

        Returns
        -------
        model_cate: object of type(model_final)
            An instance of the model_final object that was fitted after calling fit which corresponds
            to the constant marginal CATE model.
        """
        return self.rlearner_model_final_._model

    @property
    def models_y(self):
        """
        Get the fitted models for E[Y | X, W].

        Returns
        -------
        models_y: nested list of objects of type(`model_y`)
            A nested list of instances of the `model_y` object. Number of sublist equals to number of monte carlo
            iterations, each element in the sublist corresponds to a crossfitting
            fold and is the model instance that was fitted for that training fold.
        """
        return [[mdl._model for mdl in mdls] for mdls in super().models_y]

    @property
    def models_t(self):
        """
        Get the fitted models for E[T | X, W].

        Returns
        -------
        models_t: nested list of objects of type(`model_t`)
            A nested list of instances of the `model_y` object. Number of sublist equals to number of monte carlo
            iterations, each element in the sublist corresponds to a crossfitting
            fold and is the model instance that was fitted for that training fold.
        """
        return [[mdl._model for mdl in mdls] for mdls in super().models_t]

    def cate_feature_names(self, feature_names=None):
        """
        Get the output feature names.

        Parameters
        ----------
        feature_names: list of str of length X.shape[1] or None
            The names of the input features. If None and X is a dataframe, it defaults to the column names
            from the dataframe.

        Returns
        -------
        out_feature_names: list of str or None
            The names of the output features :math:`\\phi(X)`, i.e. the features with respect to which the
            final constant marginal CATE model is linear. It is the names of the features that are associated
            with each entry of the :meth:`coef_` parameter. Not available when the featurizer is not None and
            does not have a method: `get_feature_names(feature_names)`. Otherwise None is returned.
        """
        if self._d_x is None:
            # Handles the corner case when X=None but featurizer might be not None
            return None
        if feature_names is None:
            feature_names = self._input_names["feature_names"]
        if self.original_featurizer is None:
            return feature_names
        return get_feature_names_or_default(self.original_featurizer, feature_names)


class DML(LinearModelFinalCateEstimatorMixin, _BaseDML):
    """
    The base class for parametric Double ML estimators. The estimator is a special
    case of an :class:`._RLearner` estimator, which in turn is a special case
    of an :class:`_OrthoLearner` estimator, so it follows the two
    stage process, where a set of nuisance functions are estimated in the first stage in a crossfitting
    manner and a final stage estimates the CATE model. See the documentation of
    :class:`._OrthoLearner` for a description of this two stage process.

    In this estimator, the CATE is estimated by using the following estimating equations:

    .. math ::
        Y - \\E[Y | X, W] = \\Theta(X) \\cdot (T - \\E[T | X, W]) + \\epsilon

    Thus if we estimate the nuisance functions :math:`q(X, W) = \\E[Y | X, W]` and
    :math:`f(X, W)=\\E[T | X, W]` in the first stage, we can estimate the final stage cate for each
    treatment t, by running a regression, minimizing the residual on residual square loss:

    .. math ::
        \\hat{\\theta} = \\arg\\min_{\\Theta}\
        \\E_n\\left[ (\\tilde{Y} - \\Theta(X) \\cdot \\tilde{T})^2 \\right]

    Where :math:`\\tilde{Y}=Y - \\E[Y | X, W]` and :math:`\\tilde{T}=T-\\E[T | X, W]` denotes the
    residual outcome and residual treatment.

    The DML estimator further assumes a linear parametric form for the cate, i.e. for each outcome
    :math:`i` and treatment :math:`j`:

    .. math ::
        \\Theta_{i, j}(X) =  \\phi(X)' \\cdot \\Theta_{ij}

    For some given feature mapping :math:`\\phi(X)` (the user can provide this featurizer via the `featurizer`
    parameter at init time and could be any arbitrary class that adheres to the scikit-learn transformer
    interface :class:`~sklearn.base.TransformerMixin`).

    The second nuisance function :math:`q` is a simple regression problem and the
    :class:`.DML`
    class takes as input the parameter `model_y`, which is an arbitrary scikit-learn regressor that
    is internally used to solve this regression problem.

    The problem of estimating the nuisance function :math:`f` is also a regression problem and
    the :class:`.DML`
    class takes as input the parameter `model_t`, which is an arbitrary scikit-learn regressor that
    is internally used to solve this regression problem. If the init flag `discrete_treatment` is set
    to `True`, then the parameter `model_t` is treated as a scikit-learn classifier. The input categorical
    treatment is one-hot encoded (excluding the lexicographically smallest treatment which is used as the
    baseline) and the `predict_proba` method of the `model_t` classifier is used to
    residualize the one-hot encoded treatment.

    The final stage is (potentially multi-task) linear regression problem with outcomes the labels
    :math:`\\tilde{Y}` and regressors the composite features
    :math:`\\tilde{T}\\otimes \\phi(X) = \\mathtt{vec}(\\tilde{T}\\cdot \\phi(X)^T)`.
    The :class:`.DML` takes as input parameter
    ``model_final``, which is any linear scikit-learn regressor that is internally used to solve this
    (multi-task) linear regresion problem.

    Parameters
    ----------
    model_y: estimator or 'auto', default 'auto'
        The estimator for fitting the response to the features. Must implement
        `fit` and `predict` methods.
        If 'auto' :class:`.WeightedLassoCV`/:class:`.WeightedMultiTaskLassoCV` will be chosen.

    model_t: estimator or 'auto' (default is 'auto')
        The estimator for fitting the treatment to the features.
        If estimator, it must implement `fit` and `predict` methods.  Must be a linear model for correctness
        when linear_first_stages is ``True``;
        If 'auto', :class:`~sklearn.linear_model.LogisticRegressionCV`
        will be applied for discrete treatment,
        and :class:`.WeightedLassoCV`/
        :class:`.WeightedMultiTaskLassoCV`
        will be applied for continuous treatment.

    model_final: estimator
        The estimator for fitting the response residuals to the treatment residuals. Must implement
        `fit` and `predict` methods, and must be a linear model for correctness.

    featurizer: :term:`transformer`, optional
        Must support fit_transform and transform. Used to create composite features in the final CATE regression.
        It is ignored if X is None. The final CATE will be trained on the outcome of featurizer.fit_transform(X).
        If featurizer=None, then CATE is trained on X.

    treatment_featurizer : :term:`transformer`, optional
        Must support fit_transform and transform. Used to create composite treatment in the final CATE regression.
        The final CATE will be trained on the outcome of featurizer.fit_transform(T).
        If featurizer=None, then CATE is trained on T.

    fit_cate_intercept : bool, default True
        Whether the linear CATE model should have a constant term.

    linear_first_stages: bool
        Whether the first stage models are linear (in which case we will expand the features passed to
        `model_y` accordingly)

    discrete_treatment: bool, default False
        Whether the treatment values should be treated as categorical, rather than continuous, quantities

    categories: 'auto' or list, default 'auto'
        The categories to use when encoding discrete treatments (or 'auto' to use the unique sorted values).
        The first category will be treated as the control treatment.

    verbose: int, default 2
        The verbosity level of the output messages. Higher values indicate more verbosity.

    cv: int, cross-validation generator or an iterable, default 2
        Determines the cross-validation splitting strategy.
        Possible inputs for cv are:

        - None, to use the default 3-fold cross-validation,
        - integer, to specify the number of folds.
        - :term:`CV splitter`
        - An iterable yielding (train, test) splits as arrays of indices.

        For integer/None inputs, if the treatment is discrete
        :class:`~sklearn.model_selection.StratifiedKFold` is used, else,
        :class:`~sklearn.model_selection.KFold` is used
        (with a random shuffle in either case).

        Unless an iterable is used, we call `split(concat[W, X], T)` to generate the splits. If all
        W, X are None, then we call `split(ones((T.shape[0], 1)), T)`.

    mc_iters: int, optional
        The number of times to rerun the first stage models to reduce the variance of the nuisances.

    mc_agg: {'mean', 'median'}, default 'mean'
        How to aggregate the nuisance value for each sample across the `mc_iters` monte carlo iterations of
        cross-fitting.

    random_state : int, RandomState instance, or None, default None

        If int, random_state is the seed used by the random number generator;
        If :class:`~numpy.random.mtrand.RandomState` instance, random_state is the random number generator;
        If None, the random number generator is the :class:`~numpy.random.mtrand.RandomState` instance used
        by :mod:`np.random<numpy.random>`.

    allow_missing: bool
        Whether to allow missing values in X, W. If True, will need to supply model_y, model_t, and model_final
        that can handle missing values.

    use_ray: bool, default False
        Whether to use Ray to parallelize the cross-validation step. If True, Ray must be installed.

    ray_remote_func_options : dict, default None
        Options to pass to the remote function when using Ray.
        See https://docs.ray.io/en/latest/ray-core/api/doc/ray.remote.html

    Examples
    --------
    A simple example with discrete treatment and a linear model_final (equivalent to LinearDML):

    .. testcode::
        :hide:

        import numpy as np
        import scipy.special
        np.set_printoptions(suppress=True)

    .. testcode::

        from econml.dml import DML
        from econml.sklearn_extensions.linear_model import StatsModelsLinearRegression
        from sklearn.ensemble import RandomForestRegressor, RandomForestClassifier

        np.random.seed(123)
        X = np.random.normal(size=(1000, 5))
        T = np.random.binomial(1, scipy.special.expit(X[:, 0]))
        y = (1 + .5*X[:, 0]) * T + X[:, 0] + np.random.normal(size=(1000,))
        est = DML(
            model_y=RandomForestRegressor(),
            model_t=RandomForestClassifier(),
            model_final=StatsModelsLinearRegression(fit_intercept=False),
            linear_first_stages=False,
            discrete_treatment=True
        )
        est.fit(y, T, X=X, W=None)

    >>> est.effect(X[:3])
    array([0.65142..., 1.82917..., 0.79287...])
    >>> est.effect_interval(X[:3])
    (array([0.28936..., 1.31239..., 0.47626...]),
    array([1.01348..., 2.34594..., 1.10949...]))
    >>> est.coef_
    array([ 0.32570..., -0.05311..., -0.03973...,  0.01598..., -0.11045...])
    >>> est.coef__interval()
    (array([ 0.13791..., -0.20081..., -0.17941..., -0.12073..., -0.25769...]),
    array([0.51348..., 0.09458..., 0.09993..., 0.15269..., 0.03679...]))
    >>> est.intercept_
    1.02940...
    >>> est.intercept__interval()
    (0.88754..., 1.17125...)
    """

    def __init__(self, *,
                 model_y, model_t, model_final,
                 featurizer=None,
                 treatment_featurizer=None,
                 fit_cate_intercept=True,
<<<<<<< HEAD
                 linear_first_stages=False,
                 binary_outcome=False,
=======
                 linear_first_stages="deprecated",
>>>>>>> 7793184e
                 discrete_treatment=False,
                 categories='auto',
                 cv=2,
                 mc_iters=None,
                 mc_agg='mean',
                 random_state=None,
                 allow_missing=False,
                 use_ray=False,
                 ray_remote_func_options=None
                 ):
        self.fit_cate_intercept = fit_cate_intercept
        if linear_first_stages != "deprecated":
            warn("The linear_first_stages parameter is deprecated and will be removed in a future version of EconML",
                 DeprecationWarning)
        self.linear_first_stages = linear_first_stages
        self.featurizer = clone(featurizer, safe=False)
        self.model_y = clone(model_y, safe=False)
        self.model_t = clone(model_t, safe=False)
        self.model_final = clone(model_final, safe=False)
        super().__init__(binary_outcome=binary_outcome,
                         discrete_treatment=discrete_treatment,
                         treatment_featurizer=treatment_featurizer,
                         categories=categories,
                         cv=cv,
                         mc_iters=mc_iters,
                         mc_agg=mc_agg,
                         random_state=random_state,
                         allow_missing=allow_missing,
                         use_ray=use_ray,
                         ray_remote_func_options=ray_remote_func_options)

    def _gen_allowed_missing_vars(self):
        return ['X', 'W'] if self.allow_missing else []

    def _gen_featurizer(self):
        return clone(self.featurizer, safe=False)

    def _gen_model_y(self):
<<<<<<< HEAD
        if self.model_y == 'auto':
            if self.binary_outcome:
                model_y = LogisticRegressionCV(cv=WeightedStratifiedKFold(random_state=self.random_state),
                                               random_state=self.random_state)
            else:
                model_y = WeightedLassoCVWrapper(random_state=self.random_state)
        else:
            model_y = clone(self.model_y, safe=False)
        return _FirstStageWrapper(model_y, True, self._gen_featurizer(),
                                  self.linear_first_stages, self.discrete_treatment, self.binary_outcome)

    def _gen_model_t(self):
        if self.model_t == 'auto':
            if self.discrete_treatment:
                model_t = LogisticRegressionCV(cv=WeightedStratifiedKFold(random_state=self.random_state),
                                               random_state=self.random_state)
            else:
                model_t = WeightedLassoCVWrapper(random_state=self.random_state)
        else:
            model_t = clone(self.model_t, safe=False)
        return _FirstStageWrapper(model_t, False, self._gen_featurizer(),
                                  self.linear_first_stages, self.discrete_treatment, self.binary_outcome)
=======
        return _make_first_stage_selector(self.model_y, False, self.random_state)

    def _gen_model_t(self):
        return _make_first_stage_selector(self.model_t, self.discrete_treatment, self.random_state)
>>>>>>> 7793184e

    def _gen_model_final(self):
        return clone(self.model_final, safe=False)

    def _gen_rlearner_model_final(self):
        return _FinalWrapper(self._gen_model_final(), self.fit_cate_intercept, self._gen_featurizer(), False)

    # override only so that we can update the docstring to indicate support for `LinearModelFinalInference`
    def fit(self, Y, T, *, X=None, W=None, sample_weight=None, freq_weight=None, sample_var=None, groups=None,
            cache_values=False, inference='auto'):
        """
        Estimate the counterfactual model from data, i.e. estimates functions τ(·,·,·), ∂τ(·,·).

        Parameters
        ----------
        Y: (n × d_y) matrix or vector of length n
            Outcomes for each sample
        T: (n × dₜ) matrix or vector of length n
            Treatments for each sample
        X:  (n × dₓ) matrix, optional
            Features for each sample
        W:  (n × d_w) matrix, optional
            Controls for each sample
        sample_weight : (n,) array_like, optional
            Individual weights for each sample. If None, it assumes equal weight.
        freq_weight: (n,) array_like of int, optional
            Weight for the observation. Observation i is treated as the mean
            outcome of freq_weight[i] independent observations.
            When ``sample_var`` is not None, this should be provided.
        sample_var : {(n,), (n, d_y)} nd array_like, optional
            Variance of the outcome(s) of the original freq_weight[i] observations that were used to
            compute the mean outcome represented by observation i.
        groups: (n,) vector, optional
            All rows corresponding to the same group will be kept together during splitting.
            If groups is not None, the `cv` argument passed to this class's initializer
            must support a 'groups' argument to its split method.
        cache_values: bool, default False
            Whether to cache inputs and first stage results, which will allow refitting a different final model
        inference: str, :class:`.Inference` instance, or None
            Method for performing inference.  This estimator supports 'bootstrap'
            (or an instance of :class:`.BootstrapInference`) and 'auto'
            (or an instance of :class:`.LinearModelFinalInference`)

        Returns
        -------
        self
        """
        return super().fit(Y, T, X=X, W=W, sample_weight=sample_weight, freq_weight=freq_weight,
                           sample_var=sample_var, groups=groups,
                           cache_values=cache_values,
                           inference=inference)

    def refit_final(self, *, inference='auto'):
        return super().refit_final(inference=inference)
    refit_final.__doc__ = _OrthoLearner.refit_final.__doc__

    @property
    def bias_part_of_coef(self):
        return self.rlearner_model_final_._fit_cate_intercept

    @property
    def fit_cate_intercept_(self):
        return self.rlearner_model_final_._fit_cate_intercept


class LinearDML(StatsModelsCateEstimatorMixin, DML):
    """
    The Double ML Estimator with a low-dimensional linear final stage implemented as a statsmodel regression.

    Parameters
    ----------
    model_y: estimator or 'auto', default 'auto'
        The estimator for fitting the response to the features. Must implement
        `fit` and `predict` methods.
        If 'auto' :class:`.WeightedLassoCV`/:class:`.WeightedMultiTaskLassoCV` will be chosen.

    model_t: estimator or 'auto', default 'auto'
        The estimator for fitting the treatment to the features.
        If estimator, it must implement `fit` and `predict` methods;
        If 'auto', :class:`~sklearn.linear_model.LogisticRegressionCV` will be applied for discrete treatment,
        and :class:`.WeightedLassoCV`/:class:`.WeightedMultiTaskLassoCV`
        will be applied for continuous treatment.

    featurizer : :term:`transformer`, optional
        Must support fit_transform and transform. Used to create composite features in the final CATE regression.
        It is ignored if X is None. The final CATE will be trained on the outcome of featurizer.fit_transform(X).
        If featurizer=None, then CATE is trained on X.

    treatment_featurizer : :term:`transformer`, optional
        Must support fit_transform and transform. Used to create composite treatment in the final CATE regression.
        The final CATE will be trained on the outcome of featurizer.fit_transform(T).
        If featurizer=None, then CATE is trained on T.

    fit_cate_intercept : bool, default True
        Whether the linear CATE model should have a constant term.

    linear_first_stages: bool
        Whether the first stage models are linear (in which case we will expand the features passed to
        `model_y` accordingly)

    discrete_treatment: bool, default ``False``
        Whether the treatment values should be treated as categorical, rather than continuous, quantities

    categories: 'auto' or list, default 'auto'
        The categories to use when encoding discrete treatments (or 'auto' to use the unique sorted values).
        The first category will be treated as the control treatment.

    cv: int, cross-validation generator or an iterable, default 2
        Determines the cross-validation splitting strategy.
        Possible inputs for cv are:

        - None, to use the default 3-fold cross-validation,
        - integer, to specify the number of folds.
        - :term:`CV splitter`
        - An iterable yielding (train, test) splits as arrays of indices.

        For integer/None inputs, if the treatment is discrete
        :class:`~sklearn.model_selection.StratifiedKFold` is used, else,
        :class:`~sklearn.model_selection.KFold` is used
        (with a random shuffle in either case).

        Unless an iterable is used, we call `split(X,T)` to generate the splits.

    mc_iters: int, optional
        The number of times to rerun the first stage models to reduce the variance of the nuisances.

    mc_agg: {'mean', 'median'}, default 'mean'
        How to aggregate the nuisance value for each sample across the `mc_iters` monte carlo iterations of
        cross-fitting.

    random_state : int, RandomState instance, or None, default None

        If int, random_state is the seed used by the random number generator;
        If :class:`~numpy.random.mtrand.RandomState` instance, random_state is the random number generator;
        If None, the random number generator is the :class:`~numpy.random.mtrand.RandomState` instance used
        by :mod:`np.random<numpy.random>`.

    allow_missing: bool
        Whether to allow missing values in W. If True, will need to supply model_y, model_t that can handle
        missing values.

    use_ray: bool, default False
        Whether to use Ray to parallelize the cross-fitting step. If True, Ray must be installed.

    ray_remote_func_options : dict, default None
        Options to pass to the remote function when using Ray.
        See https://docs.ray.io/en/latest/ray-core/api/doc/ray.remote.html

    Examples
    --------
    A simple example with the default models and discrete treatment:

    .. testcode::
        :hide:

        import numpy as np
        import scipy.special
        np.set_printoptions(suppress=True)

    .. testcode::

        from econml.dml import LinearDML

        np.random.seed(123)
        X = np.random.normal(size=(1000, 5))
        T = np.random.binomial(1, scipy.special.expit(X[:, 0]))
        y = (1 + .5*X[:, 0]) * T + X[:, 0] + np.random.normal(size=(1000,))
        est = LinearDML(discrete_treatment=True)
        est.fit(y, T, X=X, W=None)

    >>> est.effect(X[:3])
    array([0.60257..., 1.74564..., 0.72062...])
    >>> est.effect_interval(X[:3])
    (array([0.25760..., 1.24005..., 0.41770...]),
    array([0.94754..., 2.25123..., 1.02354...]))
    >>> est.coef_
    array([ 0.41635...,  0.00287..., -0.01831..., -0.01197..., -0.11620...])
    >>> est.coef__interval()
    (array([ 0.24496..., -0.13418..., -0.14852..., -0.13947..., -0.25089...]),
    array([0.58775..., 0.13993..., 0.11189..., 0.11551..., 0.01848...]))
    >>> est.intercept_
    0.97162...
    >>> est.intercept__interval()
    (0.83640..., 1.10684...)
    """

    def __init__(self, *,
                 model_y='auto', model_t='auto',
                 featurizer=None,
                 treatment_featurizer=None,
                 fit_cate_intercept=True,
<<<<<<< HEAD
                 linear_first_stages=True,
                 binary_outcome=False,
=======
                 linear_first_stages="deprecated",
>>>>>>> 7793184e
                 discrete_treatment=False,
                 categories='auto',
                 cv=2,
                 mc_iters=None,
                 mc_agg='mean',
                 random_state=None,
                 allow_missing=False,
                 use_ray=False,
                 ray_remote_func_options=None
                 ):

        super().__init__(model_y=model_y,
                         model_t=model_t,
                         model_final=None,
                         featurizer=featurizer,
                         treatment_featurizer=treatment_featurizer,
                         fit_cate_intercept=fit_cate_intercept,
                         linear_first_stages=linear_first_stages,
                         binary_outcome=binary_outcome,
                         discrete_treatment=discrete_treatment,
                         categories=categories,
                         cv=cv,
                         mc_iters=mc_iters,
                         mc_agg=mc_agg,
                         random_state=random_state,
                         allow_missing=allow_missing,
                         use_ray=use_ray,
                         ray_remote_func_options=ray_remote_func_options)

    def _gen_allowed_missing_vars(self):
        return ['W'] if self.allow_missing else []

    def _gen_model_final(self):
        return StatsModelsLinearRegression(fit_intercept=False)

    # override only so that we can update the docstring to indicate support for `StatsModelsInference`
    def fit(self, Y, T, *, X=None, W=None, sample_weight=None, freq_weight=None, sample_var=None, groups=None,
            cache_values=False, inference='auto'):
        """
        Estimate the counterfactual model from data, i.e. estimates functions τ(·,·,·), ∂τ(·,·).

        Parameters
        ----------
        Y: (n × d_y) matrix or vector of length n
            Outcomes for each sample
        T: (n × dₜ) matrix or vector of length n
            Treatments for each sample
        X:  (n × dₓ) matrix, optional
            Features for each sample
        W:  (n × d_w) matrix, optional
            Controls for each sample
        sample_weight : (n,) array_like, optional
            Individual weights for each sample. If None, it assumes equal weight.
        freq_weight: (n,) array_like of int, optional
            Weight for the observation. Observation i is treated as the mean
            outcome of freq_weight[i] independent observations.
            When ``sample_var`` is not None, this should be provided.
        sample_var : {(n,), (n, d_y)} nd array_like, optional
            Variance of the outcome(s) of the original freq_weight[i] observations that were used to
            compute the mean outcome represented by observation i.
        groups: (n,) vector, optional
            All rows corresponding to the same group will be kept together during splitting.
            If groups is not None, the `cv` argument passed to this class's initializer
            must support a 'groups' argument to its split method.
        cache_values: bool, default False
            Whether to cache inputs and first stage results, which will allow refitting a different final model
        inference: str, :class:`.Inference` instance, or None
            Method for performing inference.  This estimator supports 'bootstrap'
            (or an instance of :class:`.BootstrapInference`) and 'statsmodels'
            (or an instance of :class:`.StatsModelsInference`)

        Returns
        -------
        self
        """
        return super().fit(Y, T, X=X, W=W,
                           sample_weight=sample_weight, freq_weight=freq_weight, sample_var=sample_var, groups=groups,
                           cache_values=cache_values,
                           inference=inference)

    @property
    def model_final(self):
        return self._gen_model_final()

    @model_final.setter
    def model_final(self, model):
        if model is not None:
            raise ValueError("Parameter `model_final` cannot be altered for this estimator!")


class SparseLinearDML(DebiasedLassoCateEstimatorMixin, DML):
    """
    A specialized version of the Double ML estimator for the sparse linear case.

    This estimator should be used when the features of heterogeneity are high-dimensional
    and the coefficients of the linear CATE function are sparse.

    The last stage is an instance of the
    :class:`.MultiOutputDebiasedLasso`

    Parameters
    ----------
    model_y: estimator or 'auto', default 'auto'
        The estimator for fitting the response to the features. Must implement
        `fit` and `predict` methods.
        If 'auto' :class:`.WeightedLassoCV`/:class:`.WeightedMultiTaskLassoCV` will be chosen.

    model_t: estimator or 'auto', default 'auto'
        The estimator for fitting the treatment to the features.
        If estimator, it must implement `fit` and `predict` methods, and must be a
        linear model for correctness;
        If 'auto', :class:`~sklearn.linear_model.LogisticRegressionCV`
        will be applied for discrete treatment,
        and :class:`.WeightedLassoCV`/
        :class:`.WeightedMultiTaskLassoCV`
        will be applied for continuous treatment.

    alpha: str or float, default 'auto'
        CATE L1 regularization applied through the debiased lasso in the final model.
        'auto' corresponds to a CV form of the :class:`MultiOutputDebiasedLasso`.

    n_alphas : int, default 100
        How many alphas to try if alpha='auto'

    alpha_cov : str | float, default 'auto'
        The regularization alpha that is used when constructing the pseudo inverse of
        the covariance matrix Theta used to for correcting the final state lasso coefficient
        in the debiased lasso. Each such regression corresponds to the regression of one feature
        on the remainder of the features.

    n_alphas_cov : int, default 10
        How many alpha_cov to try if alpha_cov='auto'.

    max_iter : int, default 1000
        The maximum number of iterations in the Debiased Lasso

    tol : float, default 1e-4
        The tolerance for the optimization: if the updates are
        smaller than ``tol``, the optimization code checks the
        dual gap for optimality and continues until it is smaller
        than ``tol``.

    n_jobs : int or None, optional
        The number of jobs to run in parallel for both `fit` and `predict`.
        ``None`` means 1 unless in a :func:`joblib.parallel_backend` context.
        ``-1`` means using all processors.

    featurizer : :term:`transformer`, optional
        Must support fit_transform and transform. Used to create composite features in the final CATE regression.
        It is ignored if X is None. The final CATE will be trained on the outcome of featurizer.fit_transform(X).
        If featurizer=None, then CATE is trained on X.

    treatment_featurizer : :term:`transformer`, optional
        Must support fit_transform and transform. Used to create composite treatment in the final CATE regression.
        The final CATE will be trained on the outcome of featurizer.fit_transform(T).
        If featurizer=None, then CATE is trained on T.

    fit_cate_intercept : bool, default True
        Whether the linear CATE model should have a constant term.

    linear_first_stages: bool
        Whether the first stage models are linear (in which case we will expand the features passed to
        `model_y` accordingly)

    discrete_treatment: bool, default ``False``
        Whether the treatment values should be treated as categorical, rather than continuous, quantities

    categories: 'auto' or list, default 'auto'
        The categories to use when encoding discrete treatments (or 'auto' to use the unique sorted values).
        The first category will be treated as the control treatment.

    cv: int, cross-validation generator or an iterable, default 2
        Determines the cross-validation splitting strategy.
        Possible inputs for cv are:

        - None, to use the default 3-fold cross-validation,
        - integer, to specify the number of folds.
        - :term:`CV splitter`
        - An iterable yielding (train, test) splits as arrays of indices.

        For integer/None inputs, if the treatment is discrete
        :class:`~sklearn.model_selection.StratifiedKFold` is used, else,
        :class:`~sklearn.model_selection.KFold` is used
        (with a random shuffle in either case).

        Unless an iterable is used, we call `split(X,T)` to generate the splits.

    mc_iters: int, optional
        The number of times to rerun the first stage models to reduce the variance of the nuisances.

    mc_agg: {'mean', 'median'}, default 'mean'
        How to aggregate the nuisance value for each sample across the `mc_iters` monte carlo iterations of
        cross-fitting.

    random_state : int, RandomState instance, or None, default None

        If int, random_state is the seed used by the random number generator;
        If :class:`~numpy.random.mtrand.RandomState` instance, random_state is the random number generator;
        If None, the random number generator is the :class:`~numpy.random.mtrand.RandomState` instance used
        by :mod:`np.random<numpy.random>`.

    allow_missing: bool
        Whether to allow missing values in W. If True, will need to supply model_y, model_t that can handle
        missing values.

    use_ray: bool, default False
        Whether to use Ray to parallelize the cross-fitting step. If True, Ray must be installed.

    ray_remote_func_options : dict, default None
        Options to pass to the remote function when using Ray.
        See https://docs.ray.io/en/latest/ray-core/api/doc/ray.remote.html

    Examples
    --------
    A simple example with the default models and discrete treatment:

    .. testcode::
        :hide:

        import numpy as np
        import scipy.special
        np.set_printoptions(suppress=True)

    .. testcode::

        from econml.dml import SparseLinearDML

        np.random.seed(123)
        X = np.random.normal(size=(1000, 5))
        T = np.random.binomial(1, scipy.special.expit(X[:, 0]))
        y = (1 + .5*X[:, 0]) * T + X[:, 0] + np.random.normal(size=(1000,))
        est = SparseLinearDML(discrete_treatment=True)
        est.fit(y, T, X=X, W=None)

    >>> est.effect(X[:3])
    array([0.59812..., 1.75138..., 0.71770...])
    >>> est.effect_interval(X[:3])
    (array([0.25046..., 1.24249..., 0.42606...]),
    array([0.94577..., 2.26028..., 1.00935... ]))
    >>> est.coef_
    array([ 0.41820...,  0.00506..., -0.01831..., -0.00778..., -0.11965...])
    >>> est.coef__interval()
    (array([ 0.25058..., -0.13713..., -0.15469..., -0.13932..., -0.26252...]),
    array([0.58583..., 0.14726..., 0.11806..., 0.12376..., 0.02320...]))
    >>> est.intercept_
    0.97131...
    >>> est.intercept__interval()
    (0.83363..., 1.10899...)
    """

    def __init__(self, *,
                 model_y='auto', model_t='auto',
                 alpha='auto',
                 n_alphas=100,
                 alpha_cov='auto',
                 n_alphas_cov=10,
                 max_iter=1000,
                 tol=1e-4,
                 n_jobs=None,
                 featurizer=None,
                 treatment_featurizer=None,
                 fit_cate_intercept=True,
                 linear_first_stages=True,
                 binary_outcome=False,
                 discrete_treatment=False,
                 categories='auto',
                 cv=2,
                 mc_iters=None,
                 mc_agg='mean',
                 random_state=None,
                 allow_missing=False,
                 use_ray=False,
                 ray_remote_func_options=None):
        self.alpha = alpha
        self.n_alphas = n_alphas
        self.alpha_cov = alpha_cov
        self.n_alphas_cov = n_alphas_cov
        self.max_iter = max_iter
        self.tol = tol
        self.n_jobs = n_jobs
        super().__init__(model_y=model_y,
                         model_t=model_t,
                         model_final=None,
                         featurizer=featurizer,
                         treatment_featurizer=treatment_featurizer,
                         fit_cate_intercept=fit_cate_intercept,
                         linear_first_stages=linear_first_stages,
                         binary_outcome=binary_outcome,
                         discrete_treatment=discrete_treatment,
                         categories=categories,
                         cv=cv,
                         mc_iters=mc_iters,
                         mc_agg=mc_agg,
                         random_state=random_state,
                         allow_missing=allow_missing,
                         use_ray=use_ray,
                         ray_remote_func_options=ray_remote_func_options
                         )

    def _gen_allowed_missing_vars(self):
        return ['W'] if self.allow_missing else []

    def _gen_model_final(self):
        return MultiOutputDebiasedLasso(alpha=self.alpha,
                                        n_alphas=self.n_alphas,
                                        alpha_cov=self.alpha_cov,
                                        n_alphas_cov=self.n_alphas_cov,
                                        fit_intercept=False,
                                        max_iter=self.max_iter,
                                        tol=self.tol,
                                        n_jobs=self.n_jobs,
                                        random_state=self.random_state)

    def fit(self, Y, T, *, X=None, W=None, sample_weight=None, groups=None,
            cache_values=False, inference='auto'):
        """
        Estimate the counterfactual model from data, i.e. estimates functions τ(·,·,·), ∂τ(·,·).

        Parameters
        ----------
        Y: (n × d_y) matrix or vector of length n
            Outcomes for each sample
        T: (n × dₜ) matrix or vector of length n
            Treatments for each sample
        X:  (n × dₓ) matrix, optional
            Features for each sample
        W:  (n × d_w) matrix, optional
            Controls for each sample
        sample_weight : (n,) array_like or None
            Individual weights for each sample. If None, it assumes equal weight.
        groups: (n,) vector, optional
            All rows corresponding to the same group will be kept together during splitting.
            If groups is not None, the `cv` argument passed to this class's initializer
            must support a 'groups' argument to its split method.
        cache_values: bool, default False
            Whether to cache inputs and first stage results, which will allow refitting a different final model
        inference: str, `Inference` instance, or None
            Method for performing inference.  This estimator supports 'bootstrap'
            (or an instance of :class:`.BootstrapInference`) and 'debiasedlasso'
            (or an instance of :class:`.LinearModelFinalInference`)

        Returns
        -------
        self
        """
        # TODO: support freq_weight and sample_var in debiased lasso
        check_high_dimensional(X, T, threshold=5, featurizer=self.featurizer,
                               discrete_treatment=self.discrete_treatment,
                               msg="The number of features in the final model (< 5) is too small for a sparse model. "
                               "We recommend using the LinearDML estimator for this low-dimensional setting.")
        return super().fit(Y, T, X=X, W=W,
                           sample_weight=sample_weight, groups=groups,
                           cache_values=cache_values, inference=inference)

    @property
    def model_final(self):
        return self._gen_model_final()

    @model_final.setter
    def model_final(self, model):
        if model is not None:
            raise ValueError("Parameter `model_final` cannot be altered for this estimator!")


class _RandomFeatures(TransformerMixin):
    def __init__(self, *, dim, bw, random_state):
        self.dim = dim
        self.bw = bw
        self.random_state = random_state

    def fit(self, X):
        random_state = check_random_state(self.random_state)
        self.omegas_ = random_state.normal(0, 1 / self.bw, size=(shape(X)[1], self.dim))
        self.biases_ = random_state.uniform(0, 2 * np.pi, size=(1, self.dim))
        self.dim_ = self.dim
        return self

    def transform(self, X):
        return np.sqrt(2 / self.dim_) * np.cos(np.matmul(X, self.omegas_) + self.biases_)


class KernelDML(DML):
    """
    A specialized version of the linear Double ML Estimator that uses random fourier features.

    Parameters
    ----------
    model_y: estimator or 'auto', default 'auto'
        The estimator for fitting the response to the features. Must implement
        `fit` and `predict` methods.
        If 'auto' :class:`.WeightedLassoCV`/:class:`.WeightedMultiTaskLassoCV` will be chosen.

    model_t: estimator or 'auto', default 'auto'
        The estimator for fitting the treatment to the features.
        If estimator, it must implement `fit` and `predict` methods;
        If 'auto', :class:`~sklearn.linear_model.LogisticRegressionCV`
        will be applied for discrete treatment,
        and :class:`.WeightedLassoCV`/
        :class:`.WeightedMultiTaskLassoCV`
        will be applied for continuous treatment.

    fit_cate_intercept : bool, default True
        Whether the linear CATE model should have a constant term.

    dim: int, default 20
        The number of random Fourier features to generate

    bw: float, default 1.0
        The bandwidth of the Gaussian used to generate features

    discrete_treatment: bool, default ``False``
        Whether the treatment values should be treated as categorical, rather than continuous, quantities

    treatment_featurizer : :term:`transformer`, optional
        Must support fit_transform and transform. Used to create composite treatment in the final CATE regression.
        The final CATE will be trained on the outcome of featurizer.fit_transform(T).
        If featurizer=None, then CATE is trained on T.

    categories: 'auto' or list, default 'auto'
        The categories to use when encoding discrete treatments (or 'auto' to use the unique sorted values).
        The first category will be treated as the control treatment.

    cv: int, cross-validation generator or an iterable, default 2
        Determines the cross-validation splitting strategy.
        Possible inputs for cv are:

        - None, to use the default 3-fold cross-validation,
        - integer, to specify the number of folds.
        - :term:`CV splitter`
        - An iterable yielding (train, test) splits as arrays of indices.

        For integer/None inputs, if the treatment is discrete
        :class:`~sklearn.model_selection.StratifiedKFold` is used, else,
        :class:`~sklearn.model_selection.KFold` is used
        (with a random shuffle in either case).

        Unless an iterable is used, we call `split(X,T)` to generate the splits.

    mc_iters: int, optional
        The number of times to rerun the first stage models to reduce the variance of the nuisances.

    mc_agg: {'mean', 'median'}, default 'mean'
        How to aggregate the nuisance value for each sample across the `mc_iters` monte carlo iterations of
        cross-fitting.

    random_state : int, RandomState instance, or None, default None

        If int, random_state is the seed used by the random number generator;
        If :class:`~numpy.random.mtrand.RandomState` instance, random_state is the random number generator;
        If None, the random number generator is the :class:`~numpy.random.mtrand.RandomState` instance used
        by :mod:`np.random<numpy.random>`.

    allow_missing: bool
        Whether to allow missing values in W. If True, will need to supply model_y, model_t that can handle
        missing values.

    use_ray: bool, default False
        Whether to use Ray to parallelize the cross-fitting step. If True, Ray must be installed.

    ray_remote_func_options : dict, default None
        Options to pass to the remote function when using Ray.
        See https://docs.ray.io/en/latest/ray-core/api/doc/ray.remote.html

    Examples
    --------
    A simple example with the default models and discrete treatment:

    .. testcode::
        :hide:

        import numpy as np
        import scipy.special
        np.set_printoptions(suppress=True)

    .. testcode::

        from econml.dml import KernelDML

        np.random.seed(123)
        X = np.random.normal(size=(1000, 5))
        T = np.random.binomial(1, scipy.special.expit(X[:, 0]))
        y = (1 + .5*X[:, 0]) * T + X[:, 0] + np.random.normal(size=(1000,))
        est = KernelDML(discrete_treatment=True, dim=10, bw=5)
        est.fit(y, T, X=X, W=None)

    >>> est.effect(X[:3])
    array([0.64124..., 1.46561..., 0.68568...])
    """

    def __init__(self, model_y='auto', model_t='auto',
                 binary_outcome=False,
                 discrete_treatment=False,
                 treatment_featurizer=None,
                 categories='auto',
                 fit_cate_intercept=True,
                 dim=20,
                 bw=1.0,
                 cv=2,
                 mc_iters=None, mc_agg='mean',
                 random_state=None,
                 allow_missing=False,
                 use_ray=False,
                 ray_remote_func_options=None):
        self.dim = dim
        self.bw = bw
        super().__init__(model_y=model_y,
                         model_t=model_t,
                         model_final=None,
                         featurizer=None,
                         treatment_featurizer=treatment_featurizer,
                         fit_cate_intercept=fit_cate_intercept,
                         binary_outcome=binary_outcome,
                         discrete_treatment=discrete_treatment,
                         categories=categories,
                         cv=cv,
                         mc_iters=mc_iters,
                         mc_agg=mc_agg,
                         random_state=random_state,
                         allow_missing=allow_missing,
                         use_ray=use_ray,
                         ray_remote_func_options=ray_remote_func_options
                         )

    def _gen_allowed_missing_vars(self):
        return ['W'] if self.allow_missing else []

    def _gen_model_final(self):
        return ElasticNetCV(fit_intercept=False, random_state=self.random_state)

    def _gen_featurizer(self):
        return _RandomFeatures(dim=self.dim, bw=self.bw, random_state=self.random_state)

    def fit(self, Y, T, X=None, W=None, *, sample_weight=None, groups=None,
            cache_values=False, inference='auto'):
        """
        Estimate the counterfactual model from data, i.e. estimates functions τ(·,·,·), ∂τ(·,·).

        Parameters
        ----------
        Y: (n × d_y) matrix or vector of length n
            Outcomes for each sample
        T: (n × dₜ) matrix or vector of length n
            Treatments for each sample
        X:  (n × dₓ) matrix, optional
            Features for each sample
        W:  (n × d_w) matrix, optional
            Controls for each sample
        sample_weight : (n,) array_like or None
            Individual weights for each sample. If None, it assumes equal weight.
        groups: (n,) vector, optional
            All rows corresponding to the same group will be kept together during splitting.
            If groups is not None, the `cv` argument passed to this class's initializer
            must support a 'groups' argument to its split method.
        cache_values: bool, default False
            Whether to cache inputs and first stage results, which will allow refitting a different final model
        inference: str, :class:`.Inference` instance, or None
            Method for performing inference.  This estimator supports 'bootstrap'
            (or an instance of :class:`.BootstrapInference`) and 'auto'
            (or an instance of :class:`.LinearModelFinalInference`)

        Returns
        -------
        self
        """
        return super().fit(Y, T, X=X, W=W,
                           sample_weight=sample_weight, groups=groups,
                           cache_values=cache_values, inference=inference)

    @property
    def featurizer(self):
        return self._gen_featurizer()

    @featurizer.setter
    def featurizer(self, value):
        if value is not None:
            raise ValueError("Parameter `featurizer` cannot be altered for this estimator!")

    @property
    def model_final(self):
        return self._gen_model_final()

    @model_final.setter
    def model_final(self, model):
        if model is not None:
            raise ValueError("Parameter `model_final` cannot be altered for this estimator!")


class NonParamDML(_BaseDML):
    """
    The base class for non-parametric Double ML estimators, that can have arbitrary final ML models of the CATE.
    Works only for single-dimensional continuous treatment or for binary categorical treatment and uses
    the re-weighting trick, reducing the final CATE estimation to a weighted square loss minimization.
    The model_final parameter must support the sample_weight keyword argument at fit time.

    Parameters
    ----------
    model_y: estimator
        The estimator for fitting the response to the features. Must implement
        `fit` and `predict` methods.  Must be a linear model for correctness when linear_first_stages is ``True``.

    model_t: estimator
        The estimator for fitting the treatment to the features. Must implement
        `fit` and `predict` methods.  Must be a linear model for correctness when linear_first_stages is ``True``.

    model_final: estimator
        The estimator for fitting the response residuals to the treatment residuals. Must implement
        `fit` and `predict` methods. It can be an arbitrary scikit-learn regressor. The `fit` method
        must accept `sample_weight` as a keyword argument.

    featurizer: transformer
        The transformer used to featurize the raw features when fitting the final model.  Must implement
        a `fit_transform` method.

    discrete_treatment: bool, default ``False``
        Whether the treatment values should be treated as categorical, rather than continuous, quantities

    treatment_featurizer : :term:`transformer`, optional
        Must support fit_transform and transform. Used to create composite treatment in the final CATE regression.
        The final CATE will be trained on the outcome of featurizer.fit_transform(T).
        If featurizer=None, then CATE is trained on T.

    categories: 'auto' or list, default 'auto'
        The categories to use when encoding discrete treatments (or 'auto' to use the unique sorted values).
        The first category will be treated as the control treatment.

    cv: int, cross-validation generator or an iterable, default 2
        Determines the cross-validation splitting strategy.
        Possible inputs for cv are:

        - None, to use the default 3-fold cross-validation,
        - integer, to specify the number of folds.
        - :term:`CV splitter`
        - An iterable yielding (train, test) splits as arrays of indices.

        For integer/None inputs, if the treatment is discrete
        :class:`~sklearn.model_selection.StratifiedKFold` is used, else,
        :class:`~sklearn.model_selection.KFold` is used
        (with a random shuffle in either case).

        Unless an iterable is used, we call `split(concat[W, X], T)` to generate the splits. If all
        W, X are None, then we call `split(ones((T.shape[0], 1)), T)`.

    mc_iters: int, optional
        The number of times to rerun the first stage models to reduce the variance of the nuisances.

    mc_agg: {'mean', 'median'}, default 'mean'
        How to aggregate the nuisance value for each sample across the `mc_iters` monte carlo iterations of
        cross-fitting.

    random_state : int, RandomState instance, or None, default None

        If int, random_state is the seed used by the random number generator;
        If :class:`~numpy.random.mtrand.RandomState` instance, random_state is the random number generator;
        If None, the random number generator is the :class:`~numpy.random.mtrand.RandomState` instance used
        by :mod:`np.random<numpy.random>`.

    allow_missing: bool
        Whether to allow missing values in W. If True, will need to supply model_y, model_t, and model_final
        that can handle missing values.

    use_ray: bool, default False
        Whether to use Ray to parallelize the cross-fitting step. If True, Ray must be installed.

    ray_remote_func_options : dict, default None
        Options to pass to the remote function when using Ray.
        See https://docs.ray.io/en/latest/ray-core/api/doc/ray.remote.html

    Examples
    --------
    A simple example with a discrete treatment:

    .. testcode::
        :hide:

        import numpy as np
        import scipy.special
        np.set_printoptions(suppress=True)

    .. testcode::

        from econml.dml import NonParamDML
        from sklearn.ensemble import RandomForestRegressor, RandomForestClassifier

        np.random.seed(123)
        X = np.random.normal(size=(1000, 5))
        T = np.random.binomial(1, scipy.special.expit(X[:, 0]))
        y = (1 + .5*X[:, 0]) * T + X[:, 0] + np.random.normal(size=(1000,))
        est = NonParamDML(
            model_y=RandomForestRegressor(min_samples_leaf=20),
            model_t=RandomForestClassifier(min_samples_leaf=20),
            model_final=RandomForestRegressor(min_samples_leaf=20),
            discrete_treatment=True
        )
        est.fit(y, T, X=X, W=None)

    >>> est.effect(X[:3])
    array([0.32389..., 0.85703..., 0.97468...])
    """

    def __init__(self, *,
                 model_y, model_t, model_final,
                 featurizer=None,
                 binary_outcome=False,
                 discrete_treatment=False,
                 treatment_featurizer=None,
                 categories='auto',
                 cv=2,
                 mc_iters=None,
                 mc_agg='mean',
                 random_state=None,
                 allow_missing=False,
                 use_ray=False,
                 ray_remote_func_options=None):
        # TODO: consider whether we need more care around stateful featurizers,
        #       since we clone it and fit separate copies
        self.model_y = clone(model_y, safe=False)
        self.model_t = clone(model_t, safe=False)
        self.featurizer = clone(featurizer, safe=False)
        self.model_final = clone(model_final, safe=False)
        super().__init__(binary_outcome=binary_outcome,
                         discrete_treatment=discrete_treatment,
                         treatment_featurizer=treatment_featurizer,
                         categories=categories,
                         cv=cv,
                         mc_iters=mc_iters,
                         mc_agg=mc_agg,
                         random_state=random_state,
                         allow_missing=allow_missing,
                         use_ray=use_ray,
                         ray_remote_func_options=ray_remote_func_options
                         )

    def _gen_allowed_missing_vars(self):
        return ['X', 'W'] if self.allow_missing else []

    def _get_inference_options(self):
        # add blb to parent's options
        options = super()._get_inference_options()
        options.update(auto=GenericSingleTreatmentModelFinalInference)
        return options

    def _gen_featurizer(self):
        return clone(self.featurizer, safe=False)

    def _gen_model_y(self):
<<<<<<< HEAD
        return _FirstStageWrapper(clone(self.model_y, safe=False), True,
                                  self._gen_featurizer(), False, self.discrete_treatment, self.binary_outcome)

    def _gen_model_t(self):
        return _FirstStageWrapper(clone(self.model_t, safe=False), False,
                                  self._gen_featurizer(), False, self.discrete_treatment, self.binary_outcome)
=======
        return _make_first_stage_selector(self.model_y, is_discrete=False, random_state=self.random_state)

    def _gen_model_t(self):
        return _make_first_stage_selector(self.model_t, is_discrete=self.discrete_treatment,
                                          random_state=self.random_state)
>>>>>>> 7793184e

    def _gen_model_final(self):
        return clone(self.model_final, safe=False)

    def _gen_rlearner_model_final(self):
        return _FinalWrapper(self._gen_model_final(), False, self._gen_featurizer(), True)

    # override only so that we can update the docstring to indicate
    # support for `GenericSingleTreatmentModelFinalInference`
    def fit(self, Y, T, *, X=None, W=None, sample_weight=None, freq_weight=None, sample_var=None, groups=None,
            cache_values=False, inference='auto'):
        """
        Estimate the counterfactual model from data, i.e. estimates functions τ(·,·,·), ∂τ(·,·).

        Parameters
        ----------
        Y: (n × d_y) matrix or vector of length n
            Outcomes for each sample
        T: (n × dₜ) matrix or vector of length n
            Treatments for each sample
        X:  (n × dₓ) matrix, optional
            Features for each sample
        W:  (n × d_w) matrix, optional
            Controls for each sample
        sample_weight : (n,) array_like, optional
            Individual weights for each sample. If None, it assumes equal weight.
        freq_weight: (n,) array_like of int, optional
            Weight for the observation. Observation i is treated as the mean
            outcome of freq_weight[i] independent observations.
            When ``sample_var`` is not None, this should be provided.
        sample_var : {(n,), (n, d_y)} nd array_like, optional
            Variance of the outcome(s) of the original freq_weight[i] observations that were used to
            compute the mean outcome represented by observation i.
        groups: (n,) vector, optional
            All rows corresponding to the same group will be kept together during splitting.
            If groups is not None, the `cv` argument passed to this class's initializer
            must support a 'groups' argument to its split method.
        cache_values: bool, default False
            Whether to cache inputs and first stage results, which will allow refitting a different final model
        inference: str, :class:`.Inference` instance, or None
            Method for performing inference.  This estimator supports 'bootstrap'
            (or an instance of :class:`.BootstrapInference`) and 'auto'
            (or an instance of :class:`.GenericSingleTreatmentModelFinalInference`)

        Returns
        -------
        self
        """
        return super().fit(Y, T, X=X, W=W, sample_weight=sample_weight, freq_weight=freq_weight, sample_var=sample_var,
                           groups=groups,
                           cache_values=cache_values,
                           inference=inference)

    def refit_final(self, *, inference='auto'):
        return super().refit_final(inference=inference)
    refit_final.__doc__ = _OrthoLearner.refit_final.__doc__

    def shap_values(self, X, *, feature_names=None, treatment_names=None, output_names=None, background_samples=100):
        return _shap_explain_model_cate(self.const_marginal_effect, self.model_cate, X, self._d_t, self._d_y,
                                        featurizer=self.featurizer_,
                                        feature_names=feature_names,
                                        treatment_names=treatment_names,
                                        output_names=output_names,
                                        input_names=self._input_names,
                                        background_samples=background_samples)
    shap_values.__doc__ = LinearCateEstimator.shap_values.__doc__<|MERGE_RESOLUTION|>--- conflicted
+++ resolved
@@ -37,43 +37,11 @@
 from ..sklearn_extensions.model_selection import get_selector, ModelSelector, SingleModelSelector
 
 
-<<<<<<< HEAD
-class _FirstStageWrapper:
-    def __init__(
-            self,
-            model,
-            is_Y,
-            featurizer,
-            linear_first_stages,
-            discrete_treatment,
-            binary_outcome):
-        self._model = clone(model, safe=False)
-        self._featurizer = clone(featurizer, safe=False)
-        self._is_Y = is_Y
-        self._linear_first_stages = linear_first_stages
-        self._discrete_treatment = discrete_treatment
-        self._binary_outcome = binary_outcome
-
-    def _combine(self, X, W, n_samples, fitting=True):
-        if X is None:
-            # if both X and W are None, just return a column of ones
-            return (W if W is not None else np.ones((n_samples, 1)))
-        XW = hstack([X, W]) if W is not None else X
-        if self._is_Y and self._linear_first_stages:
-            if self._featurizer is None:
-                F = X
-            else:
-                F = self._featurizer.fit_transform(X) if fitting else self._featurizer.transform(X)
-            return cross_product(XW, hstack([np.ones((shape(XW)[0], 1)), F]))
-        else:
-            return XW
-=======
 def _combine(X, W, n_samples):
     if X is None:
         # if both X and W are None, just return a column of ones
         return (W if W is not None else np.ones((n_samples, 1)))
     return hstack([X, W]) if W is not None else X
->>>>>>> 7793184e
 
 
 class _FirstStageWrapper:
@@ -83,26 +51,10 @@
 
     def predict(self, X, W):
         n_samples = X.shape[0] if X is not None else (W.shape[0] if W is not None else 1)
-<<<<<<< HEAD
-        if (not self._is_Y and self._discrete_treatment) or (self._is_Y and self._binary_outcome):
-            return self._model.predict_proba(self._combine(X, W, n_samples, fitting=False))[:, 1:]
-        else:
-            if hasattr(self._model, 'predict_proba'):
-                if (not self._is_Y):
-                    warn("A treatment model has a predict_proba method, but discrete_treatment=False. "
-                         "If your treatment is discrete, consider setting discrete_treatment=True. "
-                         "Otherwise, if your treatment is not discrete, use a regressor instead.", UserWarning)
-                elif (self._is_Y):
-                    warn("An outcome model has a predict_proba method, but binary_outcome=False. "
-                         "If your outcome is binary, consider setting binary_outcome=True. "
-                         "Otherwise, if your outcome is not binary, use a regressor instead.", UserWarning)
-            return self._model.predict(self._combine(X, W, n_samples, fitting=False))
-=======
         if self._discrete_target:
             return self._model.predict_proba(_combine(X, W, n_samples))[:, 1:]
         else:
             return self._model.predict(_combine(X, W, n_samples))
->>>>>>> 7793184e
 
     def score(self, X, W, Target, sample_weight=None):
         if hasattr(self._model, 'score'):
@@ -535,12 +487,8 @@
                  featurizer=None,
                  treatment_featurizer=None,
                  fit_cate_intercept=True,
-<<<<<<< HEAD
-                 linear_first_stages=False,
+                 linear_first_stages="deprecated",
                  binary_outcome=False,
-=======
-                 linear_first_stages="deprecated",
->>>>>>> 7793184e
                  discrete_treatment=False,
                  categories='auto',
                  cv=2,
@@ -579,35 +527,10 @@
         return clone(self.featurizer, safe=False)
 
     def _gen_model_y(self):
-<<<<<<< HEAD
-        if self.model_y == 'auto':
-            if self.binary_outcome:
-                model_y = LogisticRegressionCV(cv=WeightedStratifiedKFold(random_state=self.random_state),
-                                               random_state=self.random_state)
-            else:
-                model_y = WeightedLassoCVWrapper(random_state=self.random_state)
-        else:
-            model_y = clone(self.model_y, safe=False)
-        return _FirstStageWrapper(model_y, True, self._gen_featurizer(),
-                                  self.linear_first_stages, self.discrete_treatment, self.binary_outcome)
-
-    def _gen_model_t(self):
-        if self.model_t == 'auto':
-            if self.discrete_treatment:
-                model_t = LogisticRegressionCV(cv=WeightedStratifiedKFold(random_state=self.random_state),
-                                               random_state=self.random_state)
-            else:
-                model_t = WeightedLassoCVWrapper(random_state=self.random_state)
-        else:
-            model_t = clone(self.model_t, safe=False)
-        return _FirstStageWrapper(model_t, False, self._gen_featurizer(),
-                                  self.linear_first_stages, self.discrete_treatment, self.binary_outcome)
-=======
-        return _make_first_stage_selector(self.model_y, False, self.random_state)
+        return _make_first_stage_selector(self.model_y, self.binary_outcome, self.random_state)
 
     def _gen_model_t(self):
         return _make_first_stage_selector(self.model_t, self.discrete_treatment, self.random_state)
->>>>>>> 7793184e
 
     def _gen_model_final(self):
         return clone(self.model_final, safe=False)
@@ -799,12 +722,9 @@
                  featurizer=None,
                  treatment_featurizer=None,
                  fit_cate_intercept=True,
-<<<<<<< HEAD
-                 linear_first_stages=True,
+                 linear_first_stages="deprecated,
                  binary_outcome=False,
-=======
                  linear_first_stages="deprecated",
->>>>>>> 7793184e
                  discrete_treatment=False,
                  categories='auto',
                  cv=2,
@@ -1550,20 +1470,12 @@
         return clone(self.featurizer, safe=False)
 
     def _gen_model_y(self):
-<<<<<<< HEAD
-        return _FirstStageWrapper(clone(self.model_y, safe=False), True,
-                                  self._gen_featurizer(), False, self.discrete_treatment, self.binary_outcome)
-
-    def _gen_model_t(self):
-        return _FirstStageWrapper(clone(self.model_t, safe=False), False,
-                                  self._gen_featurizer(), False, self.discrete_treatment, self.binary_outcome)
-=======
-        return _make_first_stage_selector(self.model_y, is_discrete=False, random_state=self.random_state)
+        return _make_first_stage_selector(self.model_y, is_discrete=self.binary_outcome,
+                                          random_state=self.random_state)
 
     def _gen_model_t(self):
         return _make_first_stage_selector(self.model_t, is_discrete=self.discrete_treatment,
                                           random_state=self.random_state)
->>>>>>> 7793184e
 
     def _gen_model_final(self):
         return clone(self.model_final, safe=False)
