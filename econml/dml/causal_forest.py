# Copyright (c) PyWhy contributors. All rights reserved.
# Licensed under the MIT License.

from warnings import warn

import numpy as np
from sklearn.linear_model import LogisticRegressionCV
from sklearn.base import clone, BaseEstimator
from sklearn.preprocessing import FunctionTransformer
from sklearn.pipeline import Pipeline
from sklearn.model_selection import train_test_split
from itertools import product
from .dml import _BaseDML
from .dml import _FirstStageWrapper
from ..sklearn_extensions.linear_model import WeightedLassoCVWrapper
from ..sklearn_extensions.model_selection import WeightedStratifiedKFold
from ..inference import NormalInferenceResults
from ..inference._inference import Inference
from ..utilities import (add_intercept, shape, check_inputs, check_input_arrays,
                         _deprecate_positional, cross_product, Summary)
from ..grf import CausalForest, MultiOutputGRF
from .._cate_estimator import LinearCateEstimator
from .._shap import _shap_explain_multitask_model_cate
from .._ortho_learner import _OrthoLearner


class _CausalForestFinalWrapper:

    def __init__(self, model_final, featurizer, discrete_treatment, drate):
        self._model = clone(model_final, safe=False)
        self._original_featurizer = clone(featurizer, safe=False)
        self._featurizer = self._original_featurizer
        self._discrete_treatment = discrete_treatment
        self._drate = drate

    def _combine(self, X, fitting=True):
        if X is not None:
            if self._featurizer is not None:
                F = self._featurizer.fit_transform(X) if fitting else self._featurizer.transform(X)
            else:
                F = X
        else:
            raise AttributeError("Cannot use this method with X=None. Consider "
                                 "using the LinearDML estimator.")
        return F

    def _ate_and_stderr(self, drpreds, mask=None):
        if mask is not None:
            drpreds = drpreds[mask]
        point = np.nanmean(drpreds, axis=0).reshape(self._d_y + self._d_t)
        nonnan = np.sum(~np.isnan(drpreds))
        stderr = (np.nanstd(drpreds, axis=0) / np.sqrt(nonnan)).reshape(self._d_y + self._d_t)
        return point, stderr

    def fit(self, X, T, T_res, Y_res, sample_weight=None, freq_weight=None, sample_var=None, groups=None):
        # Track training dimensions to see if Y or T is a vector instead of a 2-dimensional array
        self._d_t = shape(T_res)[1:]
        self._d_y = shape(Y_res)[1:]
        fts = self._combine(X)
        if T_res.ndim == 1:
            T_res = T_res.reshape((-1, 1))
        if Y_res.ndim == 1:
            Y_res = Y_res.reshape((-1, 1))
        self._model.fit(fts, T_res, Y_res, sample_weight=sample_weight)
        # Fit a doubly robust average effect
        if self._discrete_treatment and self._drate:
            oob_preds = self._model.oob_predict(fts)
            self._oob_preds = oob_preds
            if np.any(np.isnan(oob_preds)):
                warn("Could not generate out-of-bag predictions on some training data. "
                     "Consider increasing the number of trees. `ate_` results will take the "
                     "average of the subset of training data for which out-of-bag predictions "
                     "where available.")
            residuals = Y_res - np.einsum('ijk,ik->ij', oob_preds, T_res)
            propensities = T - T_res
            VarT = np.clip(propensities * (1 - propensities), 1e-2, np.inf)
            drpreds = oob_preds
            drpreds += cross_product(residuals, T_res / VarT).reshape((-1, Y_res.shape[1], T_res.shape[1]))
            drpreds[np.isnan(oob_preds)] = np.nan
            self.ate_, self.ate_stderr_ = self._ate_and_stderr(drpreds)
            self.att_ = []
            self.att_stderr_ = []
            att, stderr = self._ate_and_stderr(drpreds, np.all(T == 0, axis=1))
            self.att_.append(att)
            self.att_stderr_.append(stderr)
            for t in range(self._d_t[0]):
                att, stderr = self._ate_and_stderr(drpreds, (T[:, t] == 1))
                self.att_.append(att)
                self.att_stderr_.append(stderr)

        return self

    def predict(self, X):
        return self._model.predict(self._combine(X, fitting=False)).reshape((-1,) + self._d_y + self._d_t)

    @property
    def ate_(self):
        if not self._discrete_treatment:
            raise AttributeError("Doubly Robust ATE calculation on training data "
                                 "is available only on discrete treatments!")
        if not self._drate:
            raise AttributeError("Doubly Robust ATE calculation on training data "
                                 "is available only when `drate=True`!")
        return self._ate

    @ate_.setter
    def ate_(self, value):
        self._ate = value

    @property
    def ate_stderr_(self):
        if not self._discrete_treatment:
            raise AttributeError("Doubly Robust ATE calculation on training data "
                                 "is available only on discrete treatments!")
        if not self._drate:
            raise AttributeError("Doubly Robust ATE calculation on training data "
                                 "is available only when `drate=True`!")
        return self._ate_stderr

    @ate_stderr_.setter
    def ate_stderr_(self, value):
        self._ate_stderr = value

    @property
    def att_(self):
        if not self._discrete_treatment:
            raise AttributeError("Doubly Robust ATT calculation on training data "
                                 "is available only on discrete treatments!")
        if not self._drate:
            raise AttributeError("Doubly Robust ATT calculation on training data "
                                 "is available only when `drate=True`!")
        return self._att

    @att_.setter
    def att_(self, value):
        self._att = value

    @property
    def att_stderr_(self):
        if not self._discrete_treatment:
            raise AttributeError("Doubly Robust ATT calculation on training data "
                                 "is available only on discrete treatments!")
        if not self._drate:
            raise AttributeError("Doubly Robust ATT calculation on training data "
                                 "is available only when `drate=True`!")
        return self._att_stderr

    @att_stderr_.setter
    def att_stderr_(self, value):
        self._att_stderr = value


class _GenericSingleOutcomeModelFinalWithCovInference(Inference):

    def prefit(self, estimator, *args, **kwargs):
        self.model_final = estimator.model_final_
        self.featurizer = estimator.featurizer_ if hasattr(estimator, 'featurizer_') else None

    def fit(self, estimator, *args, **kwargs):
        # once the estimator has been fit, it's kosher to store d_t here
        # (which needs to have been expanded if there's a discrete treatment)
        self._est = estimator
        self._d_t = estimator._d_t
        self._d_y = estimator._d_y
        self.d_t = self._d_t[0] if self._d_t else 1
        self.d_y = self._d_y[0] if self._d_y else 1

    def const_marginal_effect_interval(self, X, *, alpha=0.05):
        return self.const_marginal_effect_inference(X).conf_int(alpha=alpha)

    def const_marginal_effect_inference(self, X):
        if X is None:
            raise ValueError("This inference method currently does not support X=None!")
        if self.featurizer is not None:
            X = self.featurizer.transform(X)
        pred, pred_var = self.model_final.predict_and_var(X)
        pred = pred.reshape((-1,) + self._d_y + self._d_t)
        pred_stderr = np.sqrt(np.diagonal(pred_var, axis1=2, axis2=3).reshape((-1,) + self._d_y + self._d_t))
        return NormalInferenceResults(d_t=self.d_t, d_y=self.d_y, pred=pred,
                                      pred_stderr=pred_stderr, mean_pred_stderr=None, inf_type='effect')

    def effect_interval(self, X, *, T0, T1, alpha=0.05):
        return self.effect_inference(X, T0=T0, T1=T1).conf_int(alpha=alpha)

    def effect_inference(self, X, *, T0, T1):
        if X is None:
            raise ValueError("This inference method currently does not support X=None!")
        X, T0, T1 = self._est._expand_treatments(X, T0, T1)
        if self.featurizer is not None:
            X = self.featurizer.transform(X)
        dT = T1 - T0
        if dT.ndim == 1:
            dT = dT.reshape((-1, 1))
        pred, pred_var = self.model_final.predict_projection_and_var(X, dT)
        pred = pred.reshape((-1,) + self._d_y)
        pred_stderr = np.sqrt(pred_var.reshape((-1,) + self._d_y))
        return NormalInferenceResults(d_t=None, d_y=self.d_y, pred=pred,
                                      pred_stderr=pred_stderr, mean_pred_stderr=None, inf_type='effect')

    def marginal_effect_interval(self, T, X, alpha=0.05):
        return self.marginal_effect_inference(T, X).conf_int(alpha=alpha)

    def marginal_effect_inference(self, T, X):
        if X is None:
            raise ValueError("This inference method currently does not support X=None!")
        if not self._est._original_treatment_featurizer:
            return self.const_marginal_effect_inference(X)
        X, T = self._est._expand_treatments(X, T, transform=False)
        if self.featurizer is not None:
            X = self.featurizer.transform(X)

        feat_T = self._est.transformer.transform(T)
        jac_T = self._est.transformer.jac(T)

        d_t_orig = T.shape[1:]
        d_t_orig = d_t_orig[0] if d_t_orig else 1

        d_y = self._d_y[0] if self._d_y else 1
        d_t = self._d_t[0] if self._d_t else 1

        output_shape = [X.shape[0]]
        if self._d_y:
            output_shape.append(self._d_y[0])
        if T.shape[1:]:
            output_shape.append(T.shape[1])
        me_pred = np.zeros(shape=output_shape)
        me_stderr = np.zeros(shape=output_shape)

        for i in range(d_t_orig):
            # conditionally index multiple dimensions depending on shapes of T, Y and feat_T
            jac_index = [slice(None)]
            me_index = [slice(None)]
            if self._d_y:
                me_index.append(slice(None))
            if T.shape[1:]:
                jac_index.append(i)
                me_index.append(i)
            if feat_T.shape[1:]:  # if featurized T is not a vector
                jac_index.append(slice(None))

            jac_slice = jac_T[tuple(jac_index)]
            if jac_slice.ndim == 1:
                jac_slice.reshape((-1, 1))

            e_pred, e_var = self.model_final.predict_projection_and_var(X, jac_slice)
            e_stderr = np.sqrt(e_var)

            if not self._d_y:
                e_pred = e_pred.squeeze(axis=1)
                e_stderr = e_stderr.squeeze(axis=1)

            me_pred[tuple(me_index)] = e_pred
            me_stderr[tuple(me_index)] = e_stderr

        return NormalInferenceResults(d_t=d_t_orig, d_y=self.d_y, pred=me_pred,
                                      pred_stderr=me_stderr, mean_pred_stderr=None, inf_type='effect')


class CausalForestDML(_BaseDML):
    """A Causal Forest [cfdml1]_ combined with double machine learning based residualization of the treatment
    and outcome variables. It fits a forest that solves the local moment equation problem:

    .. code-block::

        E[ (Y - E[Y|X, W] - <theta(x), T - E[T|X, W]> - beta(x)) (T;1) | X=x] = 0

    where E[Y|X, W] and E[T|X, W] are fitted in a first stage in a cross-fitting manner.

    Parameters
    ----------
    model_y: estimator or 'auto', default 'auto'
        The estimator for fitting the response to the features. Must implement
        `fit` and `predict` methods.
        If 'auto' :class:`.WeightedLassoCV`/:class:`.WeightedMultiTaskLassoCV` will be chosen.

    model_t: estimator or 'auto', default 'auto'
        The estimator for fitting the treatment to the features.
        If estimator, it must implement `fit` and `predict` methods;
        If 'auto', :class:`~sklearn.linear_model.LogisticRegressionCV` will be applied for discrete treatment,
        and :class:`.WeightedLassoCV`/:class:`.WeightedMultiTaskLassoCV`
        will be applied for continuous treatment.

    featurizer : :term:`transformer`, optional
        Must support fit_transform and transform. Used to create composite features in the final CATE regression.
        It is ignored if X is None. The final CATE will be trained on the outcome of featurizer.fit_transform(X).
        If featurizer=None, then CATE is trained on X.

    treatment_featurizer : :term:`transformer`, optional
        Must support fit_transform and transform. Used to create composite treatment in the final CATE regression.
        The final CATE will be trained on the outcome of featurizer.fit_transform(T).
        If featurizer=None, then CATE is trained on T.

    discrete_treatment: bool, default ``False``
        Whether the treatment values should be treated as categorical, rather than continuous, quantities

    categories: 'auto' or list, default 'auto'
        The categories to use when encoding discrete treatments (or 'auto' to use the unique sorted values).
        The first category will be treated as the control treatment.

    cv: int, cross-validation generator or an iterable, default 2
        Determines the cross-validation splitting strategy.
        Possible inputs for cv are:

        - None, to use the default 3-fold cross-validation,
        - integer, to specify the number of folds.
        - :term:`CV splitter`
        - An iterable yielding (train, test) splits as arrays of indices.

        For integer/None inputs, if the treatment is discrete
        :class:`~sklearn.model_selection.StratifiedKFold` is used, else,
        :class:`~sklearn.model_selection.KFold` is used
        (with a random shuffle in either case).

        Unless an iterable is used, we call `split(X,T)` to generate the splits.

    mc_iters: int, optional
        The number of times to rerun the first stage models to reduce the variance of the nuisances.

    mc_agg: {'mean', 'median'}, default 'mean'
        How to aggregate the nuisance value for each sample across the `mc_iters` monte carlo iterations of
        cross-fitting.

    drate : bool, default True
        Whether to calculate doubly robust average treatment effect estimate on training data at fit time.
        This happens only if `discrete_treatment=True`. Doubly robust ATE estimation on the training data
        is not available for continuous treatments.

    n_estimators : int, default 100
        Number of trees

    criterion : {``"mse"``, ``"het"``}, default "mse"
        The function to measure the quality of a split. Supported criteria
        are ``"mse"`` for the mean squared error in a linear moment estimation tree and ``"het"`` for
        heterogeneity score.

        - The ``"mse"`` criterion finds splits that minimize the score

          .. code-block::

            sum_{child} E[(Y - <theta(child), T> - beta(child))^2 | X=child] weight(child)

          Internally, for the case of more than two treatments or for the case of two treatments with
          ``fit_intercept=True`` then this criterion is approximated by computationally simpler variants for
          computational purposes. In particular, it is replaced by:

          .. code-block::

            sum_{child} weight(child) * rho(child).T @ E[(T;1) @ (T;1).T | X in child] @ rho(child)

          where:

          .. code-block::

                rho(child) := E[(T;1) @ (T;1).T | X in parent]^{-1}
                                * E[(Y - <theta(x), T> - beta(x)) (T;1) | X in child]

          This can be thought as a heterogeneity inducing score, but putting more weight on scores
          with a large minimum eigenvalue of the child jacobian ``E[(T;1) @ (T;1).T | X in child]``,
          which leads to smaller variance of the estimate and stronger identification of the parameters.

        - The "het" criterion finds splits that maximize the pure parameter heterogeneity score

          .. code-block::

            sum_{child} weight(child) * rho(child)[:n_T].T @ rho(child)[:n_T]

          This can be thought as an approximation to the ideal heterogeneity score:

          .. code-block::

            weight(left) * weight(right) || theta(left) - theta(right)||_2^2 / weight(parent)^2

          as outlined in [cfdml1]_

    max_depth : int, default None
        The maximum depth of the tree. If None, then nodes are expanded until
        all leaves are pure or until all leaves contain less than
        min_samples_split samples.

    min_samples_split : int or float, default 10
        The minimum number of samples required to split an internal node:

        - If int, then consider `min_samples_split` as the minimum number.
        - If float, then `min_samples_split` is a fraction and `ceil(min_samples_split * n_samples)` are the minimum
          number of samples for each split.

    min_samples_leaf : int or float, default 5
        The minimum number of samples required to be at a leaf node.
        A split point at any depth will only be considered if it leaves at
        least ``min_samples_leaf`` training samples in each of the left and
        right branches.  This may have the effect of smoothing the model,
        especially in regression.

        - If int, then consider `min_samples_leaf` as the minimum number.
        - If float, then `min_samples_leaf` is a fraction and `ceil(min_samples_leaf * n_samples)` are the minimum
          number of samples for each node.

    min_weight_fraction_leaf : float, default 0.0
        The minimum weighted fraction of the sum total of weights (of all
        the input samples) required to be at a leaf node. Samples have
        equal weight when sample_weight is not provided.

    min_var_fraction_leaf : None or float in (0, 1], default None
        A constraint on some proxy of the variation of the treatment vector that should be contained within each
        leaf as a percentage of the total variance of the treatment vector on the whole sample. This avoids
        performing splits where either the variance of the treatment is small and hence the local parameter
        is not well identified and has high variance. The proxy of variance is different for different criterion,
        primarily for computational efficiency reasons. If ``criterion='het'``, then this constraint translates to::

            for all i in {1, ..., T.shape[1]}:
                Var(T[i] | X in leaf) > `min_var_fraction_leaf` * Var(T[i])

        If ``criterion='mse'``, because the criterion stores more information about the leaf for
        every candidate split, then this constraint imposes further constraints on the pairwise correlations
        of different coordinates of each treatment, i.e.::

            for all i neq j:
                sqrt( Var(T[i]|X in leaf) * Var(T[j]|X in leaf)
                    * ( 1 - rho(T[i], T[j]| in leaf)^2 ) )
                    > `min_var_fraction_leaf` sqrt( Var(T[i]) * Var(T[j]) * (1 - rho(T[i], T[j])^2 ) )

        where rho(X, Y) is the Pearson correlation coefficient of two random variables X, Y. Thus this
        constraint also enforces that no two pairs of treatments be very co-linear within a leaf. This
        extra constraint primarily has bite in the case of more than two input treatments and also avoids
        leafs where the parameter estimate has large variance due to local co-linearities of the treatments.

    min_var_leaf_on_val : bool, default False
        Whether the `min_var_fraction_leaf` constraint should also be enforced to hold on the validation set of the
        honest split too. If ``min_var_leaf=None`` then this flag does nothing. Setting this to True should
        be done with caution, as this partially violates the honesty structure, since the treatment variable
        of the validation set is used to inform the split structure of the tree. However, this is a benign
        dependence as it only uses local correlation structure of the treatment T to decide whether
        a split is feasible.

    max_features : int, float, {"auto", "sqrt", "log2"}, or None, default None
        The number of features to consider when looking for the best split:

        - If int, then consider `max_features` features at each split.
        - If float, then `max_features` is a fraction and `int(max_features * n_features)` features
          are considered at each split.
        - If "auto", then `max_features=n_features`.
        - If "sqrt", then `max_features=sqrt(n_features)`.
        - If "log2", then `max_features=log2(n_features)`.
        - If None, then `max_features=n_features`.

        Note: the search for a split does not stop until at least one
        valid partition of the node samples is found, even if it requires to
        effectively inspect more than ``max_features`` features.

    min_impurity_decrease : float, default 0.0
        A node will be split if this split induces a decrease of the impurity
        greater than or equal to this value.
        The weighted impurity decrease equation is the following::

            N_t / N * (impurity - N_t_R / N_t * right_impurity
                                - N_t_L / N_t * left_impurity)

        where ``N`` is the total number of samples, ``N_t`` is the number of
        samples at the current node, ``N_t_L`` is the number of samples in the
        left child, and ``N_t_R`` is the number of samples in the right child.
        ``N``, ``N_t``, ``N_t_R`` and ``N_t_L`` all refer to the weighted sum,
        if ``sample_weight`` is passed.

    max_samples : int or float in (0, 1], default .45,
        The number of samples to use for each subsample that is used to train each tree:

        - If int, then train each tree on `max_samples` samples, sampled without replacement from all the samples
        - If float, then train each tree on `ceil(`max_samples` * `n_samples`)`, sampled without replacement
          from all the samples.

        If ``inference=True``, then `max_samples` must either be an integer smaller than `n_samples//2` or a float
        less than or equal to .5.

    min_balancedness_tol: float in [0, .5], default .45
        How imbalanced a split we can tolerate. This enforces that each split leaves at least
        (.5 - min_balancedness_tol) fraction of samples on each side of the split; or fraction
        of the total weight of samples, when sample_weight is not None. Default value, ensures
        that at least 5% of the parent node weight falls in each side of the split. Set it to 0.0 for no
        balancedness and to .5 for perfectly balanced splits. For the formal inference theory
        to be valid, this has to be any positive constant bounded away from zero.

    honest : bool, default True
        Whether each tree should be trained in an honest manner, i.e. the training set is split into two equal
        sized subsets, the train and the val set. All samples in train are used to create the split structure
        and all samples in val are used to calculate the value of each node in the tree.

    inference : bool, default True
        Whether inference (i.e. confidence interval construction and uncertainty quantification of the estimates)
        should be enabled. If ``inference=True``, then the estimator uses a bootstrap-of-little-bags approach
        to calculate the covariance of the parameter vector, with am objective Bayesian debiasing correction
        to ensure that variance quantities are positive.

    fit_intercept : bool, default True
        Whether we should fit an intercept nuisance parameter beta(x).

    subforest_size : int, default 4,
        The number of trees in each sub-forest that is used in the bootstrap-of-little-bags calculation.
        The parameter `n_estimators` must be divisible by `subforest_size`. Should typically be a small constant.

    n_jobs : int or None, default -1
        The number of parallel jobs to be used for parallelism; follows joblib semantics.
        `n_jobs=-1` means all available cpu cores. `n_jobs=None` means no parallelism.

    random_state : int, RandomState instance, or None, default None
        Controls the randomness of the estimator. The features are always
        randomly permuted at each split. When ``max_features < n_features``, the algorithm will
        select ``max_features`` at random at each split before finding the best
        split among them. But the best found split may vary across different
        runs, even if ``max_features=n_features``. That is the case, if the
        improvement of the criterion is identical for several splits and one
        split has to be selected at random. To obtain a deterministic behaviour
        during fitting, ``random_state`` has to be fixed to an integer.

    verbose : int, default 0
        Controls the verbosity when fitting and predicting.

<<<<<<< HEAD
    use_ray: bool, default False
        Whether to use Ray to parallelize the cross-validation step. If True, Ray must be installed.

    ray_remote_func_options : dict, default None
        Options to pass to the remote function when using Ray.
        See https://docs.ray.io/en/latest/ray-core/api/doc/ray.remote.html
=======
    allow_missing: bool
        Whether to allow missing values in W. If True, will need to supply model_y, model_y that can handle
        missing values.
>>>>>>> 25c3b3b8

    Examples
    --------
    A simple example with the default models and discrete treatment:

    .. testcode::
        :hide:

        import numpy as np
        import scipy.special
        np.set_printoptions(suppress=True)

    .. testcode::

        from econml.dml import CausalForestDML

        np.random.seed(123)
        X = np.random.normal(size=(1000, 5))
        T = np.random.binomial(1, scipy.special.expit(X[:, 0]))
        y = (1 + .5*X[:, 0]) * T + X[:, 0] + np.random.normal(size=(1000,))
        est = CausalForestDML(discrete_treatment=True)
        est.fit(y, T, X=X, W=None)

    >>> est.effect(X[:3])
    array([0.76625..., 1.52176..., 0.73679...])
    >>> est.effect_interval(X[:3])
    (array([0.39668..., 1.08245... , 0.16566...]),
    array([1.13581..., 1.96107..., 1.30791...]))

    Attributes
    ----------
    ate_ : ndarray of shape (n_outcomes, n_treatments)
        The average constant marginal treatment effect of each treatment for each outcome,
        averaged over the training data and with a doubly robust correction. Available only
        when `discrete_treatment=True` and `oob=True`.
    ate_stderr_ : ndarray of shape (n_outcomes, n_treatments)
        The standard error of the `ate_` attribute.
    feature_importances_ : ndarray of shape (n_features,)
        The feature importances based on the amount of parameter heterogeneity they create.
        The higher, the more important the feature.
        The importance of a feature is computed as the (normalized) total heterogeneity that the feature
        creates. Each split that the feature was chosen adds::

            parent_weight * (left_weight * right_weight)
                * mean((value_left[k] - value_right[k])**2) / parent_weight**2

        to the importance of the feature. Each such quantity is also weighted by the depth of the split.
        By default splits below `max_depth=4` are not used in this calculation and also each split
        at depth `depth`, is re-weighted by 1 / (1 + `depth`)**2.0. See the method ``feature_importances``
        for a method that allows one to change these defaults.

    References
    ----------
    .. [cfdml1] Athey, Susan, Julie Tibshirani, and Stefan Wager. "Generalized random forests."
        The Annals of Statistics 47.2 (2019): 1148-1178
        https://arxiv.org/pdf/1610.01271.pdf

    """

    def __init__(self, *,
                 model_y='auto',
                 model_t='auto',
                 featurizer=None,
                 treatment_featurizer=None,
                 discrete_treatment=False,
                 categories='auto',
                 cv=2,
                 mc_iters=None,
                 mc_agg='mean',
                 drate=True,
                 n_estimators=100,
                 criterion="mse",
                 max_depth=None,
                 min_samples_split=10,
                 min_samples_leaf=5,
                 min_weight_fraction_leaf=0.,
                 min_var_fraction_leaf=None,
                 min_var_leaf_on_val=False,
                 max_features="auto",
                 min_impurity_decrease=0.,
                 max_samples=.45,
                 min_balancedness_tol=.45,
                 honest=True,
                 inference=True,
                 fit_intercept=True,
                 subforest_size=4,
                 n_jobs=-1,
                 random_state=None,
                 verbose=0,
<<<<<<< HEAD
                 use_ray=False,
                 ray_remote_func_options=None):
=======
                 allow_missing=False):
>>>>>>> 25c3b3b8

        # TODO: consider whether we need more care around stateful featurizers,
        #       since we clone it and fit separate copies
        self.drate = drate
        self.model_y = clone(model_y, safe=False)
        self.model_t = clone(model_t, safe=False)
        self.featurizer = clone(featurizer, safe=False)
        self.discrete_instrument = discrete_treatment
        self.categories = categories
        self.cv = cv
        self.n_estimators = n_estimators
        self.criterion = criterion
        self.max_depth = max_depth
        self.min_samples_split = min_samples_split
        self.min_samples_leaf = min_samples_leaf
        self.min_weight_fraction_leaf = min_weight_fraction_leaf
        self.min_var_fraction_leaf = min_var_fraction_leaf
        self.min_var_leaf_on_val = min_var_leaf_on_val
        self.max_features = max_features
        self.min_impurity_decrease = min_impurity_decrease
        self.max_samples = max_samples
        self.min_balancedness_tol = min_balancedness_tol
        self.honest = honest
        self.inference = inference
        self.fit_intercept = fit_intercept
        self.subforest_size = subforest_size
        self.n_jobs = n_jobs
        self.verbose = verbose
        super().__init__(discrete_treatment=discrete_treatment,
                         treatment_featurizer=treatment_featurizer,
                         categories=categories,
                         cv=cv,
                         mc_iters=mc_iters,
                         mc_agg=mc_agg,
                         random_state=random_state,
<<<<<<< HEAD
                         use_ray=use_ray,
                         ray_remote_func_options=ray_remote_func_options)
=======
                         allow_missing=allow_missing)

    def _gen_allowed_missing_vars(self):
        return ['W'] if self.allow_missing else []
>>>>>>> 25c3b3b8

    def _get_inference_options(self):
        options = super()._get_inference_options()
        options.update(blb=_GenericSingleOutcomeModelFinalWithCovInference)
        options.update(auto=_GenericSingleOutcomeModelFinalWithCovInference)
        return options

    def _gen_featurizer(self):
        return clone(self.featurizer, safe=False)

    def _gen_model_y(self):
        if self.model_y == 'auto':
            model_y = WeightedLassoCVWrapper(random_state=self.random_state)
        else:
            model_y = clone(self.model_y, safe=False)
        return _FirstStageWrapper(model_y, True, self._gen_featurizer(), False, self.discrete_treatment)

    def _gen_model_t(self):
        if self.model_t == 'auto':
            if self.discrete_treatment:
                model_t = LogisticRegressionCV(cv=WeightedStratifiedKFold(random_state=self.random_state),
                                               random_state=self.random_state)
            else:
                model_t = WeightedLassoCVWrapper(random_state=self.random_state)
        else:
            model_t = clone(self.model_t, safe=False)
        return _FirstStageWrapper(model_t, False, self._gen_featurizer(), False, self.discrete_treatment)

    def _gen_model_final(self):
        return MultiOutputGRF(CausalForest(n_estimators=self.n_estimators,
                                           criterion=self.criterion,
                                           max_depth=self.max_depth,
                                           min_samples_split=self.min_samples_split,
                                           min_samples_leaf=self.min_samples_leaf,
                                           min_weight_fraction_leaf=self.min_weight_fraction_leaf,
                                           min_var_fraction_leaf=self.min_var_fraction_leaf,
                                           min_var_leaf_on_val=self.min_var_leaf_on_val,
                                           max_features=self.max_features,
                                           min_impurity_decrease=self.min_impurity_decrease,
                                           max_samples=self.max_samples,
                                           min_balancedness_tol=self.min_balancedness_tol,
                                           honest=self.honest,
                                           inference=self.inference,
                                           fit_intercept=self.fit_intercept,
                                           subforest_size=self.subforest_size,
                                           n_jobs=self.n_jobs,
                                           random_state=self.random_state,
                                           verbose=self.verbose,
                                           warm_start=False))

    def _gen_rlearner_model_final(self):
        return _CausalForestFinalWrapper(self._gen_model_final(), self._gen_featurizer(),
                                         self.discrete_treatment, self.drate)

    @property
    def tunable_params(self):
        return ['n_estimators', 'criterion', 'max_depth', 'min_samples_split', 'min_samples_leaf',
                'min_weight_fraction_leaf', 'min_var_fraction_leaf', 'min_var_leaf_on_val',
                'max_features', 'min_impurity_decrease', 'max_samples', 'min_balancedness_tol',
                'honest', 'inference', 'fit_intercept', 'subforest_size']

    def tune(self, Y, T, *, X=None, W=None,
             sample_weight=None, groups=None,
             params='auto'):
        """
        Tunes the major hyperparameters of the final stage causal forest based on out-of-sample R-score
        performance. It trains small forests of size 100 trees on a grid of parameters and tests the
        out of sample R-score. After the function is called, then all parameters of `self` have been
        set to the optimal hyperparameters found. The estimator however remains un-fitted, so you need to
        call fit afterwards to fit the estimator with the chosen hyperparameters. The list of tunable parameters
        can be accessed via the property `tunable_params`.

        Parameters
        ----------
        Y: (n × d_y) matrix or vector of length n
            Outcomes for each sample
        T: (n × dₜ) matrix or vector of length n
            Treatments for each sample
        X: (n × dₓ) matrix
            Features for each sample
        W:  (n × d_w) matrix, optional
            Controls for each sample
        sample_weight:  (n,) vector, optional
            Weights for each row
        groups: (n,) vector, optional
            All rows corresponding to the same group will be kept together during splitting.
            If groups is not None, the `cv` argument passed to this class's initializer
            must support a 'groups' argument to its split method.
        params: dict or 'auto', default 'auto'
            A dictionary that contains the grid of hyperparameters to try, i.e.
            {'param1': [value1, value2, ...], 'param2': [value1, value2, ...], ...}
            If `params='auto'`, then a default grid is used.

        Returns
        -------
        self : CausalForestDML object
            The tuned causal forest object. This is the same object (not a copy) as the original one, but where
            all parameters of the object have been set to the best performing parameters from the tuning grid.
        """
        from ..score import RScorer  # import here to avoid circular import issue
        Y, T, X, sample_weight, groups = check_input_arrays(Y, T, X, sample_weight, groups)
        W, = check_input_arrays(W, force_all_finite='allow-nan' if 'W' in self._gen_allowed_missing_vars() else True)

        if params == 'auto':
            params = {
                'min_weight_fraction_leaf': [0.0001, .01],
                'max_depth': [3, 5, None],
                'min_var_fraction_leaf': [0.001, .01]
            }
        else:
            # If custom param grid, check that only estimator parameters are being altered
            estimator_param_names = self.tunable_params
            for key in params.keys():
                if key not in estimator_param_names:
                    raise ValueError(f"Parameter `{key}` is not an tunable causal forest parameter.")

        strata = None
        if self.discrete_treatment:
            strata = self._strata(Y, T, X=X, W=W, sample_weight=sample_weight, groups=groups)
        # use 0.699 instead of 0.7 as train size so that if there are 5 examples in a stratum, we get 2 in test
        train, test = train_test_split(np.arange(Y.shape[0]), train_size=0.699,
                                       random_state=self.random_state, stratify=strata)
        ytrain, yval, Ttrain, Tval = Y[train], Y[test], T[train], T[test]
        Xtrain, Xval = (X[train], X[test]) if X is not None else (None, None)
        Wtrain, Wval = (W[train], W[test]) if W is not None else (None, None)
        groups_train, groups_val = (groups[train], groups[test]) if groups is not None else (None, None)
        if sample_weight is not None:
            sample_weight_train, sample_weight_val = sample_weight[train], sample_weight[test]
        else:
            sample_weight_train, sample_weight_val = None, None

        est = clone(self, safe=False)
        est.n_estimators = 100
        est.inference = False

        scorer = RScorer(model_y=est.model_y, model_t=est.model_t,
                         discrete_treatment=est.discrete_treatment, categories=est.categories,
                         cv=est.cv, mc_iters=est.mc_iters, mc_agg=est.mc_agg,
                         random_state=est.random_state)
        scorer.fit(yval, Tval, X=Xval, W=Wval, sample_weight=sample_weight_val, groups=groups_val)

        names = params.keys()
        scores = []
        for it, values in enumerate(product(*params.values())):
            for key, value in zip(names, values):
                setattr(est, key, value)
            if it == 0:
                est.fit(ytrain, Ttrain, X=Xtrain, W=Wtrain, sample_weight=sample_weight_train,
                        groups=groups_train, cache_values=True)
            else:
                est.refit_final()
            scores.append((scorer.score(est), tuple(zip(names, values))))

        bestind = np.argmax([s[0] for s in scores])
        _, best_params = scores[bestind]
        for key, value in best_params:
            setattr(self, key, value)

        return self

    # override only so that we can update the docstring to indicate support for `blb`
    def fit(self, Y, T, *, X=None, W=None, sample_weight=None, groups=None,
            cache_values=False, inference='auto'):
        """
        Estimate the counterfactual model from data, i.e. estimates functions τ(·,·,·), ∂τ(·,·).

        Parameters
        ----------
        Y: (n × d_y) matrix or vector of length n
            Outcomes for each sample
        T: (n × dₜ) matrix or vector of length n
            Treatments for each sample
        X: (n × dₓ) matrix
            Features for each sample
        W:  (n × d_w) matrix, optional
            Controls for each sample
        sample_weight : (n,) array_like or None
            Individual weights for each sample. If None, it assumes equal weight.
        groups: (n,) vector, optional
            All rows corresponding to the same group will be kept together during splitting.
            If groups is not None, the `cv` argument passed to this class's initializer
            must support a 'groups' argument to its split method.
        cache_values: bool, default False
            Whether to cache inputs and first stage results, which will allow refitting a different final model
        inference: str, :class:`.Inference` instance, or None
            Method for performing inference.  This estimator supports 'bootstrap'
            (or an instance of :class:`.BootstrapInference`), 'blb' or 'auto'
            (for Bootstrap-of-Little-Bags based inference)

        Returns
        -------
        self
        """
        if X is None:
            raise ValueError("This estimator does not support X=None!")
        return super().fit(Y, T, X=X, W=W,
                           sample_weight=sample_weight, groups=groups,
                           cache_values=cache_values,
                           inference=inference)

    def refit_final(self, *, inference='auto'):
        return super().refit_final(inference=inference)
    refit_final.__doc__ = _OrthoLearner.refit_final.__doc__

    def feature_importances(self, max_depth=4, depth_decay_exponent=2.0):
        imps = self.model_final_.feature_importances(max_depth=max_depth, depth_decay_exponent=depth_decay_exponent)
        return imps.reshape(self._d_y + (-1,))

    def summary(self, alpha=0.05, value=0, decimals=3, feature_names=None, treatment_names=None, output_names=None):
        """ The summary of coefficient and intercept in the linear model of the constant marginal treatment
        effect.

        Parameters
        ----------
        alpha:  float in [0, 1], default 0.05
            The overall level of confidence of the reported interval.
            The alpha/2, 1-alpha/2 confidence interval is reported.
        value: float, default 0
            The mean value of the metric you'd like to test under null hypothesis.
        decimals: int, default 3
            Number of decimal places to round each column to.
        feature_names: list of str, optional
            The input of the feature names
        treatment_names: list of str, optional
            The names of the treatments
        output_names: list of str, optional
            The names of the outputs

        Returns
        -------
        smry : Summary instance
            this holds the summary tables and text, which can be printed or
            converted to various output formats.
        """
        # Get input names
        treatment_names = self.cate_treatment_names(treatment_names)
        output_names = self.cate_output_names(output_names)
        # Summary
        if self._cached_values is not None:
            print("Population summary of CATE predictions on Training Data")
            smry = self.const_marginal_ate_inference(self._cached_values.X).summary(alpha=alpha, value=value,
                                                                                    decimals=decimals,
                                                                                    output_names=output_names,
                                                                                    treatment_names=treatment_names)
        else:
            print("Population summary results are available only if `cache_values=True` at fit time!")
            smry = Summary()
        d_t = self._d_t[0] if self._d_t else 1
        d_y = self._d_y[0] if self._d_y else 1

        try:
            intercept_table = self.ate__inference().summary_frame(alpha=alpha,
                                                                  value=value, decimals=decimals,
                                                                  feature_names=None,
                                                                  treatment_names=treatment_names,
                                                                  output_names=output_names)
            intercept_array = intercept_table.values
            intercept_headers = intercept_table.columns.tolist()
            n_level = intercept_table.index.nlevels
            if n_level > 1:
                intercept_stubs = ["|".join(ind_value) for ind_value in intercept_table.index.values]
            else:
                intercept_stubs = intercept_table.index.tolist()
            intercept_title = 'Doubly Robust ATE on Training Data Results'
            smry.add_table(intercept_array, intercept_headers, intercept_stubs, intercept_title)
        except Exception as e:
            print("Doubly Robust ATE on Training Data Results: ", str(e))

        for t in range(0, d_t + 1):
            try:
                intercept_table = self.att__inference(T=t).summary_frame(alpha=alpha,
                                                                         value=value, decimals=decimals,
                                                                         feature_names=None,
                                                                         output_names=output_names)
                intercept_array = intercept_table.values
                intercept_headers = intercept_table.columns.tolist()
                n_level = intercept_table.index.nlevels
                if n_level > 1:
                    intercept_stubs = ["|".join(ind_value) for ind_value in intercept_table.index.values]
                else:
                    intercept_stubs = intercept_table.index.tolist()
                intercept_title = "Doubly Robust ATT(T={}) on Training Data Results".format(t)
                smry.add_table(intercept_array, intercept_headers, intercept_stubs, intercept_title)
            except Exception as e:
                print("Doubly Robust ATT on Training Data Results: ", str(e))
                break
        if len(smry.tables) > 0:
            return smry

    def shap_values(self, X, *, feature_names=None, treatment_names=None, output_names=None, background_samples=100):
        return _shap_explain_multitask_model_cate(self.const_marginal_effect, self.model_cate.estimators_, X,
                                                  self._d_t, self._d_y, featurizer=self.featurizer_,
                                                  feature_names=feature_names,
                                                  treatment_names=treatment_names,
                                                  output_names=output_names,
                                                  input_names=self._input_names,
                                                  background_samples=background_samples)
    shap_values.__doc__ = LinearCateEstimator.shap_values.__doc__

    def ate__inference(self):
        """
        Returns
        -------
        ate__inference : NormalInferenceResults
            Inference results information for the `ate_` attribute, which is the average
            constant marginal treatment effect of each treatment for each outcome, averaged
            over the training data and with a doubly robust correction.
            Available only when `discrete_treatment=True` and `drate=True`.
        """
        return NormalInferenceResults(d_t=self._d_t[0] if self._d_t else 1,
                                      d_y=self._d_y[0] if self._d_y else 1,
                                      pred=self.ate_,
                                      pred_stderr=self.ate_stderr_,
                                      mean_pred_stderr=None,
                                      inf_type='ate',
                                      feature_names=self.cate_feature_names(),
                                      output_names=self.cate_output_names(),
                                      treatment_names=self.cate_treatment_names())

    @property
    def ate_(self):
        return self.rlearner_model_final_.ate_

    @property
    def ate_stderr_(self):
        return self.rlearner_model_final_.ate_stderr_

    def att__inference(self, *, T):
        """
        Parameters
        ----------
        T : int
            The index of the treatment for which to get the ATT. It corresponds to the
            lexicographic rank of the discrete input treatments.

        Returns
        -------
        att__inference : NormalInferenceResults
            Inference results information for the `att_` attribute, which is the average
            constant marginal treatment effect of each treatment for each outcome, averaged
            over the training data treated with treatment T and with a doubly robust correction.
            Available only when `discrete_treatment=True` and `oob=True`.
        """
        return NormalInferenceResults(d_t=self._d_t[0] if self._d_t else 1,
                                      d_y=self._d_y[0] if self._d_y else 1,
                                      pred=self.att_(T=T),
                                      pred_stderr=self.att_stderr_(T=T),
                                      mean_pred_stderr=None,
                                      inf_type='att',
                                      feature_names=self.cate_feature_names(),
                                      output_names=self.cate_output_names(),
                                      treatment_names=self.cate_treatment_names())

    def att_(self, *, T):
        """
        Parameters
        ----------
        T : int
            The index of the treatment for which to get the ATT. It corresponds to the
            lexicographic rank of the discrete input treatments.

        Returns
        -------
        att_ : ndarray (n_y, n_t)
            The average constant marginal treatment effect of each treatment for each outcome, averaged
            over the training data treated with treatment T and with a doubly robust correction.
            Singleton dimensions are dropped if input variable was a vector.
        """
        return self.rlearner_model_final_.att_[T]

    def att_stderr_(self, *, T):
        """
        Parameters
        ----------
        T : int
            The index of the treatment for which to get the ATT. It corresponds to the
            lexicographic rank of the discrete input treatments.

        Returns
        -------
        att_stderr_ : ndarray (n_y, n_t)
            The standard error of the corresponding `att_`
        """
        return self.rlearner_model_final_.att_stderr_[T]

    @property
    def feature_importances_(self):
        return self.feature_importances()

    @property
    def model_final(self):
        return self._gen_model_final()

    @model_final.setter
    def model_final(self, model):
        if model is not None:
            raise ValueError("Parameter `model_final` cannot be altered for this estimator!")

    def __len__(self):
        """Return the number of estimators in the ensemble."""
        return self.model_cate.__len__()

    def __getitem__(self, index):
        """Return the index'th estimator in the ensemble."""
        return self.model_cate.__getitem__(index)

    def __iter__(self):
        """Return iterator over estimators in the ensemble."""
        return self.model_cate.__iter__()<|MERGE_RESOLUTION|>--- conflicted
+++ resolved
@@ -514,18 +514,16 @@
     verbose : int, default 0
         Controls the verbosity when fitting and predicting.
 
-<<<<<<< HEAD
+    allow_missing: bool
+        Whether to allow missing values in W. If True, will need to supply model_y, model_y that can handle
+        missing values.
+
     use_ray: bool, default False
         Whether to use Ray to parallelize the cross-validation step. If True, Ray must be installed.
 
     ray_remote_func_options : dict, default None
         Options to pass to the remote function when using Ray.
         See https://docs.ray.io/en/latest/ray-core/api/doc/ray.remote.html
-=======
-    allow_missing: bool
-        Whether to allow missing values in W. If True, will need to supply model_y, model_y that can handle
-        missing values.
->>>>>>> 25c3b3b8
 
     Examples
     --------
@@ -615,12 +613,9 @@
                  n_jobs=-1,
                  random_state=None,
                  verbose=0,
-<<<<<<< HEAD
+                 allow_missing=False,
                  use_ray=False,
                  ray_remote_func_options=None):
-=======
-                 allow_missing=False):
->>>>>>> 25c3b3b8
 
         # TODO: consider whether we need more care around stateful featurizers,
         #       since we clone it and fit separate copies
@@ -656,15 +651,12 @@
                          mc_iters=mc_iters,
                          mc_agg=mc_agg,
                          random_state=random_state,
-<<<<<<< HEAD
+                         allow_missing=allow_missing,
                          use_ray=use_ray,
                          ray_remote_func_options=ray_remote_func_options)
-=======
-                         allow_missing=allow_missing)
 
     def _gen_allowed_missing_vars(self):
         return ['W'] if self.allow_missing else []
->>>>>>> 25c3b3b8
 
     def _get_inference_options(self):
         options = super()._get_inference_options()
