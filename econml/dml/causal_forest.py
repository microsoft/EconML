# Copyright (c) Microsoft Corporation. All rights reserved.
# Licensed under the MIT License.

from warnings import warn

import numpy as np
from .dml import _BaseDML
from .dml import _FirstStageWrapper, _FinalWrapper
from ..sklearn_extensions.linear_model import WeightedLassoCVWrapper
from ..sklearn_extensions.model_selection import WeightedStratifiedKFold
from ..inference import NormalInferenceResults
from ..inference._inference import Inference
from sklearn.linear_model import LogisticRegressionCV
from sklearn.base import clone, BaseEstimator
from sklearn.preprocessing import FunctionTransformer
from sklearn.pipeline import Pipeline
from ..utilities import add_intercept, shape, check_inputs, _deprecate_positional
from ..grf import CausalForest, MultiOutputGRF
from .._cate_estimator import LinearCateEstimator
from .._shap import _shap_explain_multitask_model_cate
from .._ortho_learner import _OrthoLearner


class _CausalForestFinalWrapper(_FinalWrapper):

    def _combine(self, X, fitting=True):
        if X is not None:
            if self._featurizer is not None:
                F = self._featurizer.fit_transform(X) if fitting else self._featurizer.transform(X)
            else:
                F = X
        else:
            raise AttributeError("Cannot use this method with X=None. Consider "
                                 "using the LinearDML estimator.")
        return F

    def fit(self, X, T_res, Y_res, sample_weight=None, sample_var=None):
        # Track training dimensions to see if Y or T is a vector instead of a 2-dimensional array
        self._d_t = shape(T_res)[1:]
        self._d_y = shape(Y_res)[1:]
        fts = self._combine(X)
        if sample_var is not None:
            raise ValueError("This estimator does not support sample_var!")
        if T_res.ndim == 1:
            T_res = T_res.reshape((-1, 1))
        if Y_res.ndim == 1:
            Y_res = Y_res.reshape((-1, 1))
        self._model.fit(fts, T_res, Y_res, sample_weight=sample_weight)
        return self

    def predict(self, X):
        return self._model.predict(self._combine(X, fitting=False)).reshape((-1,) + self._d_y + self._d_t)


class _GenericSingleOutcomeModelFinalWithCovInference(Inference):

    def prefit(self, estimator, *args, **kwargs):
        self.model_final = estimator.model_final_
        self.featurizer = estimator.featurizer_ if hasattr(estimator, 'featurizer_') else None

    def fit(self, estimator, *args, **kwargs):
        # once the estimator has been fit, it's kosher to store d_t here
        # (which needs to have been expanded if there's a discrete treatment)
        self._est = estimator
        self._d_t = estimator._d_t
        self._d_y = estimator._d_y
        self.d_t = self._d_t[0] if self._d_t else 1
        self.d_y = self._d_y[0] if self._d_y else 1

    def const_marginal_effect_interval(self, X, *, alpha=0.1):
        return self.const_marginal_effect_inference(X).conf_int(alpha=alpha)

    def const_marginal_effect_inference(self, X):
        if X is None:
            raise ValueError("This inference method currently does not support X=None!")
        if self.featurizer is not None:
            X = self.featurizer.transform(X)
        pred, pred_var = self.model_final.predict_and_var(X)
        pred = pred.reshape((-1,) + self._d_y + self._d_t)
        pred_stderr = np.sqrt(np.diagonal(pred_var, axis1=2, axis2=3).reshape((-1,) + self._d_y + self._d_t))
        return NormalInferenceResults(d_t=self.d_t, d_y=self.d_y, pred=pred,
                                      pred_stderr=pred_stderr, mean_pred_stderr=None, inf_type='effect')

    def effect_interval(self, X, *, T0, T1, alpha=0.1):
        return self.effect_inference(X, T0=T0, T1=T1).conf_int(alpha=alpha)

    def effect_inference(self, X, *, T0, T1):
        if X is None:
            raise ValueError("This inference method currently does not support X=None!")
        X, T0, T1 = self._est._expand_treatments(X, T0, T1)
        if self.featurizer is not None:
            X = self.featurizer.transform(X)
        dT = T1 - T0
        if dT.ndim == 1:
            dT = dT.reshape((-1, 1))
        pred, pred_var = self.model_final.predict_projection_and_var(X, dT)
        pred = pred.reshape((-1,) + self._d_y)
        pred_stderr = np.sqrt(pred_var.reshape((-1,) + self._d_y))
<<<<<<< HEAD
        return NormalInferenceResults(d_t=1, d_y=self.d_y, pred=pred,
                                      pred_stderr=pred_stderr, mean_pred_stderr=None, inf_type='effect')
=======
        return NormalInferenceResults(d_t=None, d_y=self.d_y, pred=pred,
                                      pred_stderr=pred_stderr, inf_type='effect')
>>>>>>> 05fb5959


class CausalForestDML(_BaseDML):
    """A Causal Forest [cfdml1]_ combined with double machine learning based residualization of the treatment
    and outcome variables. It fits a forest that solves the local moment equation problem:

    .. code-block::

        E[ (Y - E[Y|X, W] - <theta(x), T - E[T|X, W]> - beta(x)) (T;1) | X=x] = 0

    where E[Y|X, W] and E[T|X, W] are fitted in a first stage in a cross-fitting manner.

    Parameters
    ----------
    model_y: estimator or 'auto', optional (default is 'auto')
        The estimator for fitting the response to the features. Must implement
        `fit` and `predict` methods.
        If 'auto' :class:`.WeightedLassoCV`/:class:`.WeightedMultiTaskLassoCV` will be chosen.

    model_t: estimator or 'auto', optional (default is 'auto')
        The estimator for fitting the treatment to the features.
        If estimator, it must implement `fit` and `predict` methods;
        If 'auto', :class:`~sklearn.linear_model.LogisticRegressionCV` will be applied for discrete treatment,
        and :class:`.WeightedLassoCV`/:class:`.WeightedMultiTaskLassoCV`
        will be applied for continuous treatment.

    featurizer : :term:`transformer`, optional, default None
        Must support fit_transform and transform. Used to create composite features in the final CATE regression.
        It is ignored if X is None. The final CATE will be trained on the outcome of featurizer.fit_transform(X).
        If featurizer=None, then CATE is trained on X.

    discrete_treatment: bool, optional (default is ``False``)
        Whether the treatment values should be treated as categorical, rather than continuous, quantities

    categories: 'auto' or list, default 'auto'
        The categories to use when encoding discrete treatments (or 'auto' to use the unique sorted values).
        The first category will be treated as the control treatment.

    cv: int, cross-validation generator or an iterable, optional (Default=2)
        Determines the cross-validation splitting strategy.
        Possible inputs for cv are:

        - None, to use the default 3-fold cross-validation,
        - integer, to specify the number of folds.
        - :term:`CV splitter`
        - An iterable yielding (train, test) splits as arrays of indices.

        For integer/None inputs, if the treatment is discrete
        :class:`~sklearn.model_selection.StratifiedKFold` is used, else,
        :class:`~sklearn.model_selection.KFold` is used
        (with a random shuffle in either case).

        Unless an iterable is used, we call `split(X,T)` to generate the splits.

    mc_iters: int, optional (default=None)
        The number of times to rerun the first stage models to reduce the variance of the nuisances.

    mc_agg: {'mean', 'median'}, optional (default='mean')
        How to aggregate the nuisance value for each sample across the `mc_iters` monte carlo iterations of
        cross-fitting.

    n_estimators : int, default=100
        Number of trees

    criterion : {``"mse"``, ``"het"``}, default="mse"
        The function to measure the quality of a split. Supported criteria
        are ``"mse"`` for the mean squared error in a linear moment estimation tree and ``"het"`` for
        heterogeneity score.

        - The ``"mse"`` criterion finds splits that minimize the score

          .. code-block::

            sum_{child} E[(Y - <theta(child), T> - beta(child))^2 | X=child] weight(child)

          Internally, for the case of more than two treatments or for the case of one treatment with
          ``fit_intercept=True`` then this criterion is approximated by computationally simpler variants for
          computationaly purposes. In particular, it is replaced by:

          .. code-block::

            sum_{child} weight(child) * rho(child).T @ E[(T;1) @ (T;1).T | X in child] @ rho(child)

          where:

          .. code-block::

                rho(child) := E[(T;1) @ (T;1).T | X in parent]^{-1}
                                * E[(Y - <theta(x), T> - beta(x)) (T;1) | X in child]

          This can be thought as a heterogeneity inducing score, but putting more weight on scores
          with a large minimum eigenvalue of the child jacobian ``E[(T;1) @ (T;1).T | X in child]``,
          which leads to smaller variance of the estimate and stronger identification of the parameters.

        - The "het" criterion finds splits that maximize the pure parameter heterogeneity score

          .. code-block::

            sum_{child} weight(child) * rho(child)[:n_T].T @ rho(child)[:n_T]

          This can be thought as an approximation to the ideal heterogeneity score:

          .. code-block::

            weight(left) * weight(right) || theta(left) - theta(right)||_2^2 / weight(parent)^2

          as outlined in [cfdml1]_

    max_depth : int, default=None
        The maximum depth of the tree. If None, then nodes are expanded until
        all leaves are pure or until all leaves contain less than
        min_samples_split samples.

    min_samples_split : int or float, default=10
        The minimum number of samples required to split an internal node:

        - If int, then consider `min_samples_split` as the minimum number.
        - If float, then `min_samples_split` is a fraction and `ceil(min_samples_split * n_samples)` are the minimum
          number of samples for each split.

    min_samples_leaf : int or float, default=5
        The minimum number of samples required to be at a leaf node.
        A split point at any depth will only be considered if it leaves at
        least ``min_samples_leaf`` training samples in each of the left and
        right branches.  This may have the effect of smoothing the model,
        especially in regression.

        - If int, then consider `min_samples_leaf` as the minimum number.
        - If float, then `min_samples_leaf` is a fraction and `ceil(min_samples_leaf * n_samples)` are the minimum
          number of samples for each node.

    min_weight_fraction_leaf : float, default=0.0
        The minimum weighted fraction of the sum total of weights (of all
        the input samples) required to be at a leaf node. Samples have
        equal weight when sample_weight is not provided.

    min_var_fraction_leaf : None or float in (0, 1], default=None
        A constraint on some proxy of the variation of the treatment vector that should be contained within each
        leaf as a percentage of the total variance of the treatment vector on the whole sample. This avoids
        performing splits where either the variance of the treatment is small and hence the local parameter
        is not well identified and has high variance. The proxy of variance is different for different criterion,
        primarily for computational efficiency reasons. If ``criterion='het'``, then this constraint translates to::

            for all i in {1, ..., T.shape[1]}:
                Var(T[i] | X in leaf) > `min_var_fraction_leaf` * Var(T[i])

        If ``criterion='mse'``, because the criterion stores more information about the leaf for
        every candidate split, then this constraint imposes further constraints on the pairwise correlations
        of different coordinates of each treatment, i.e.::

            for all i neq j:
                sqrt( Var(T[i]|X in leaf) * Var(T[j]|X in leaf)
                    * ( 1 - rho(T[i], T[j]| in leaf)^2 ) )
                    > `min_var_fraction_leaf` sqrt( Var(T[i]) * Var(T[j]) * (1 - rho(T[i], T[j])^2 ) )

        where rho(X, Y) is the Pearson correlation coefficient of two random variables X, Y. Thus this
        constraint also enforces that no two pairs of treatments be very co-linear within a leaf. This
        extra constraint primarily has bite in the case of more than two input treatments and also avoids
        leafs where the parameter estimate has large variance due to local co-linearities of the treatments.

    min_var_leaf_on_val : bool, default=False
        Whether the `min_var_fraction_leaf` constraint should also be enforced to hold on the validation set of the
        honest split too. If ``min_var_leaf=None`` then this flag does nothing. Setting this to True should
        be done with caution, as this partially violates the honesty structure, since the treatment variable
        of the validation set is used to inform the split structure of the tree. However, this is a benign
        dependence as it only uses local correlation structure of the treatment T to decide whether
        a split is feasible.

    max_features : int, float or {"auto", "sqrt", "log2"}, default=None
        The number of features to consider when looking for the best split:

        - If int, then consider `max_features` features at each split.
        - If float, then `max_features` is a fraction and `int(max_features * n_features)` features
          are considered at each split.
        - If "auto", then `max_features=n_features`.
        - If "sqrt", then `max_features=sqrt(n_features)`.
        - If "log2", then `max_features=log2(n_features)`.
        - If None, then `max_features=n_features`.

        Note: the search for a split does not stop until at least one
        valid partition of the node samples is found, even if it requires to
        effectively inspect more than ``max_features`` features.

    min_impurity_decrease : float, default=0.0
        A node will be split if this split induces a decrease of the impurity
        greater than or equal to this value.
        The weighted impurity decrease equation is the following::

            N_t / N * (impurity - N_t_R / N_t * right_impurity
                                - N_t_L / N_t * left_impurity)

        where ``N`` is the total number of samples, ``N_t`` is the number of
        samples at the current node, ``N_t_L`` is the number of samples in the
        left child, and ``N_t_R`` is the number of samples in the right child.
        ``N``, ``N_t``, ``N_t_R`` and ``N_t_L`` all refer to the weighted sum,
        if ``sample_weight`` is passed.

    max_samples : int or float in (0, 1], default=.45,
        The number of samples to use for each subsample that is used to train each tree:

        - If int, then train each tree on `max_samples` samples, sampled without replacement from all the samples
        - If float, then train each tree on `ceil(`max_samples` * `n_samples`)`, sampled without replacement
          from all the samples.

        If ``inference=True``, then `max_samples` must either be an integer smaller than `n_samples//2` or a float
        less than or equal to .5.

    min_balancedness_tol: float in [0, .5], default=.45
        How imbalanced a split we can tolerate. This enforces that each split leaves at least
        (.5 - min_balancedness_tol) fraction of samples on each side of the split; or fraction
        of the total weight of samples, when sample_weight is not None. Default value, ensures
        that at least 5% of the parent node weight falls in each side of the split. Set it to 0.0 for no
        balancedness and to .5 for perfectly balanced splits. For the formal inference theory
        to be valid, this has to be any positive constant bounded away from zero.

    honest : bool, default=True
        Whether each tree should be trained in an honest manner, i.e. the training set is split into two equal
        sized subsets, the train and the val set. All samples in train are used to create the split structure
        and all samples in val are used to calculate the value of each node in the tree.

    inference : bool, default=True
        Whether inference (i.e. confidence interval construction and uncertainty quantification of the estimates)
        should be enabled. If ``inference=True``, then the estimator uses a bootstrap-of-little-bags approach
        to calculate the covariance of the parameter vector, with am objective Bayesian debiasing correction
        to ensure that variance quantities are positive.

    fit_intercept : bool, default=True
        Whether we should fit an intercept nuisance parameter beta(x).

    subforest_size : int, default=4,
        The number of trees in each sub-forest that is used in the bootstrap-of-little-bags calculation.
        The parameter `n_estimators` must be divisible by `subforest_size`. Should typically be a small constant.

    n_jobs : int or None, default=-1
        The number of parallel jobs to be used for parallelism; follows joblib semantics.
        `n_jobs=-1` means all available cpu cores. `n_jobs=None` means no parallelism.

    random_state : int, RandomState instance or None, default=None
        Controls the randomness of the estimator. The features are always
        randomly permuted at each split. When ``max_features < n_features``, the algorithm will
        select ``max_features`` at random at each split before finding the best
        split among them. But the best found split may vary across different
        runs, even if ``max_features=n_features``. That is the case, if the
        improvement of the criterion is identical for several splits and one
        split has to be selected at random. To obtain a deterministic behaviour
        during fitting, ``random_state`` has to be fixed to an integer.

    verbose : int, default=0
        Controls the verbosity when fitting and predicting.

    warm_start : bool, default=False
        When set to ``True``, reuse the solution of the previous call to fit
        and add more estimators to the ensemble, otherwise, just fit a whole
        new forest.

    Attributes
    ----------
    feature_importances_ : ndarray of shape (n_features,)
        The feature importances based on the amount of parameter heterogeneity they create.
        The higher, the more important the feature.
        The importance of a feature is computed as the (normalized) total heterogeneity that the feature
        creates. Each split that the feature was chosen adds::

            parent_weight * (left_weight * right_weight)
                * mean((value_left[k] - value_right[k])**2) / parent_weight**2

        to the importance of the feature. Each such quantity is also weighted by the depth of the split.
        By default splits below `max_depth=4` are not used in this calculation and also each split
        at depth `depth`, is re-weighted by 1 / (1 + `depth`)**2.0. See the method ``feature_importances``
        for a method that allows one to change these defaults.

    References
    ----------
    .. [cfdml1] Athey, Susan, Julie Tibshirani, and Stefan Wager. "Generalized random forests."
        The Annals of Statistics 47.2 (2019): 1148-1178
        https://arxiv.org/pdf/1610.01271.pdf

    """

    def __init__(self, *,
                 model_y='auto',
                 model_t='auto',
                 featurizer=None,
                 discrete_treatment=False,
                 categories='auto',
                 cv=2,
                 n_crossfit_splits='raise',
                 mc_iters=None,
                 mc_agg='mean',
                 n_estimators=100,
                 criterion="mse",
                 max_depth=None,
                 min_samples_split=10,
                 min_samples_leaf=5,
                 min_weight_fraction_leaf=0.,
                 min_var_fraction_leaf=None,
                 min_var_leaf_on_val=True,
                 max_features="auto",
                 min_impurity_decrease=0.,
                 max_samples=.45,
                 min_balancedness_tol=.45,
                 honest=True,
                 inference=True,
                 fit_intercept=True,
                 subforest_size=4,
                 n_jobs=-1,
                 random_state=None,
                 verbose=0,
                 warm_start=False):

        # TODO: consider whether we need more care around stateful featurizers,
        #       since we clone it and fit separate copies
        self.model_y = clone(model_y, safe=False)
        self.model_t = clone(model_t, safe=False)
        self.featurizer = clone(featurizer, safe=False)
        self.discrete_instrument = discrete_treatment
        self.categories = categories
        self.cv = cv
        self.n_estimators = n_estimators
        self.criterion = criterion
        self.max_depth = max_depth
        self.min_samples_split = min_samples_split
        self.min_samples_leaf = min_samples_leaf
        self.min_weight_fraction_leaf = min_weight_fraction_leaf
        self.min_var_fraction_leaf = min_var_fraction_leaf
        self.min_var_leaf_on_val = min_var_leaf_on_val
        self.max_features = max_features
        self.min_impurity_decrease = min_impurity_decrease
        self.max_samples = max_samples
        self.min_balancedness_tol = min_balancedness_tol
        self.honest = honest
        self.inference = inference
        self.fit_intercept = fit_intercept
        self.subforest_size = subforest_size
        self.n_jobs = n_jobs
        self.verbose = verbose
        self.warm_start = warm_start
        self.n_crossfit_splits = n_crossfit_splits
        if self.n_crossfit_splits != 'raise':
            cv = self.n_crossfit_splits
        super().__init__(discrete_treatment=discrete_treatment,
                         categories=categories,
                         cv=cv,
                         n_splits=n_crossfit_splits,
                         mc_iters=mc_iters,
                         mc_agg=mc_agg,
                         random_state=random_state)

    def _get_inference_options(self):
        options = super()._get_inference_options()
        options.update(blb=_GenericSingleOutcomeModelFinalWithCovInference)
        options.update(auto=_GenericSingleOutcomeModelFinalWithCovInference)
        return options

    def _gen_featurizer(self):
        return clone(self.featurizer, safe=False)

    def _gen_model_y(self):
        if self.model_y == 'auto':
            model_y = WeightedLassoCVWrapper(random_state=self.random_state)
        else:
            model_y = clone(self.model_y, safe=False)
        return _FirstStageWrapper(model_y, True, self._gen_featurizer(), False, self.discrete_treatment)

    def _gen_model_t(self):
        if self.model_t == 'auto':
            if self.discrete_treatment:
                model_t = LogisticRegressionCV(cv=WeightedStratifiedKFold(random_state=self.random_state),
                                               random_state=self.random_state)
            else:
                model_t = WeightedLassoCVWrapper(random_state=self.random_state)
        else:
            model_t = clone(self.model_t, safe=False)
        return _FirstStageWrapper(model_t, False, self._gen_featurizer(), False, self.discrete_treatment)

    def _gen_model_final(self):
        return MultiOutputGRF(CausalForest(n_estimators=self.n_estimators,
                                           criterion=self.criterion,
                                           max_depth=self.max_depth,
                                           min_samples_split=self.min_samples_split,
                                           min_samples_leaf=self.min_samples_leaf,
                                           min_weight_fraction_leaf=self.min_weight_fraction_leaf,
                                           min_var_fraction_leaf=self.min_var_fraction_leaf,
                                           min_var_leaf_on_val=self.min_var_leaf_on_val,
                                           max_features=self.max_features,
                                           min_impurity_decrease=self.min_impurity_decrease,
                                           max_samples=self.max_samples,
                                           min_balancedness_tol=self.min_balancedness_tol,
                                           honest=self.honest,
                                           inference=self.inference,
                                           fit_intercept=self.fit_intercept,
                                           subforest_size=self.subforest_size,
                                           n_jobs=self.n_jobs,
                                           random_state=self.random_state,
                                           verbose=self.verbose,
                                           warm_start=self.warm_start))

    def _gen_rlearner_model_final(self):
        return _CausalForestFinalWrapper(self._gen_model_final(), False, self._gen_featurizer(), False)

    # override only so that we can update the docstring to indicate support for `blb`
    @_deprecate_positional("X and W should be passed by keyword only. In a future release "
                           "we will disallow passing X and W by position.", ['X', 'W'])
    def fit(self, Y, T, X=None, W=None, *, sample_weight=None, sample_var=None, groups=None,
            cache_values=False, inference='auto'):
        """
        Estimate the counterfactual model from data, i.e. estimates functions τ(·,·,·), ∂τ(·,·).

        Parameters
        ----------
        Y: (n × d_y) matrix or vector of length n
            Outcomes for each sample
        T: (n × dₜ) matrix or vector of length n
            Treatments for each sample
        X: (n × dₓ) matrix
            Features for each sample
        W: optional (n × d_w) matrix
            Controls for each sample
        sample_weight: optional (n,) vector
            Weights for each row
        sample_var: optional (n, n_y) vector
            Variance of sample, in case it corresponds to summary of many samples. Currently
            not in use by this method (as inference method does not require sample variance info).
        groups: (n,) vector, optional
            All rows corresponding to the same group will be kept together during splitting.
            If groups is not None, the `cv` argument passed to this class's initializer
            must support a 'groups' argument to its split method.
        cache_values: bool, default False
            Whether to cache inputs and first stage results, which will allow refitting a different final model
        inference: string, :class:`.Inference` instance, or None
            Method for performing inference.  This estimator supports 'bootstrap'
            (or an instance of :class:`.BootstrapInference`), 'blb' or 'auto'
            (for Bootstrap-of-Little-Bags based inference)

        Returns
        -------
        self
        """
        if sample_var is not None:
            raise ValueError("This estimator does not support sample_var!")
        if X is None:
            raise ValueError("This estimator does not support X=None!")
        Y, T, X, W = check_inputs(Y, T, X, W=W, multi_output_T=True, multi_output_Y=True)
        return super().fit(Y, T, X=X, W=W,
                           sample_weight=sample_weight, sample_var=sample_var, groups=groups,
                           cache_values=cache_values,
                           inference=inference)

    def refit_final(self, *, inference='auto'):
        return super().refit_final(inference=inference)
    refit_final.__doc__ = _OrthoLearner.refit_final.__doc__

    def feature_importances(self, max_depth=4, depth_decay_exponent=2.0):
        imps = self.model_final_.feature_importances(max_depth=max_depth, depth_decay_exponent=depth_decay_exponent)
        return imps.reshape(self._d_y + (-1,))

    def shap_values(self, X, *, feature_names=None, treatment_names=None, output_names=None, background_samples=100):
        feature_names = self.cate_feature_names(feature_names)

        return _shap_explain_multitask_model_cate(self.const_marginal_effect, self.model_cate.estimators_, X,
                                                  self._d_t, self._d_y, featurizer=self.featurizer_,
                                                  feature_names=feature_names,
                                                  treatment_names=treatment_names,
                                                  output_names=output_names,
                                                  input_names=self._input_names,
                                                  background_samples=background_samples)
    shap_values.__doc__ = LinearCateEstimator.shap_values.__doc__

    @property
    def feature_importances_(self):
        return self.feature_importances()

    @property
    def model_final(self):
        return self._gen_model_final()

    @model_final.setter
    def model_final(self, model):
        if model is not None:
            raise ValueError("Parameter `model_final` cannot be altered for this estimator!")

    def __len__(self):
        """Return the number of estimators in the ensemble."""
        return self.model_cate.__len__()

    def __getitem__(self, index):
        """Return the index'th estimator in the ensemble."""
        return self.model_cate.__getitem__(index)

    def __iter__(self):
        """Return iterator over estimators in the ensemble."""
        return self.model_cate.__iter__()

    #######################################################
    # These should be removed once `n_splits` is deprecated
    #######################################################

    @property
    def n_crossfit_splits(self):
        return self.cv

    @n_crossfit_splits.setter
    def n_crossfit_splits(self, value):
        if value != 'raise':
            warn("Deprecated by parameter `n_crossfit_splits` and will be removed in next version.")
        self.cv = value
<|MERGE_RESOLUTION|>--- conflicted
+++ resolved
@@ -1,611 +1,606 @@
-# Copyright (c) Microsoft Corporation. All rights reserved.
-# Licensed under the MIT License.
-
-from warnings import warn
-
-import numpy as np
-from .dml import _BaseDML
-from .dml import _FirstStageWrapper, _FinalWrapper
-from ..sklearn_extensions.linear_model import WeightedLassoCVWrapper
-from ..sklearn_extensions.model_selection import WeightedStratifiedKFold
-from ..inference import NormalInferenceResults
-from ..inference._inference import Inference
-from sklearn.linear_model import LogisticRegressionCV
-from sklearn.base import clone, BaseEstimator
-from sklearn.preprocessing import FunctionTransformer
-from sklearn.pipeline import Pipeline
-from ..utilities import add_intercept, shape, check_inputs, _deprecate_positional
-from ..grf import CausalForest, MultiOutputGRF
-from .._cate_estimator import LinearCateEstimator
-from .._shap import _shap_explain_multitask_model_cate
-from .._ortho_learner import _OrthoLearner
-
-
-class _CausalForestFinalWrapper(_FinalWrapper):
-
-    def _combine(self, X, fitting=True):
-        if X is not None:
-            if self._featurizer is not None:
-                F = self._featurizer.fit_transform(X) if fitting else self._featurizer.transform(X)
-            else:
-                F = X
-        else:
-            raise AttributeError("Cannot use this method with X=None. Consider "
-                                 "using the LinearDML estimator.")
-        return F
-
-    def fit(self, X, T_res, Y_res, sample_weight=None, sample_var=None):
-        # Track training dimensions to see if Y or T is a vector instead of a 2-dimensional array
-        self._d_t = shape(T_res)[1:]
-        self._d_y = shape(Y_res)[1:]
-        fts = self._combine(X)
-        if sample_var is not None:
-            raise ValueError("This estimator does not support sample_var!")
-        if T_res.ndim == 1:
-            T_res = T_res.reshape((-1, 1))
-        if Y_res.ndim == 1:
-            Y_res = Y_res.reshape((-1, 1))
-        self._model.fit(fts, T_res, Y_res, sample_weight=sample_weight)
-        return self
-
-    def predict(self, X):
-        return self._model.predict(self._combine(X, fitting=False)).reshape((-1,) + self._d_y + self._d_t)
-
-
-class _GenericSingleOutcomeModelFinalWithCovInference(Inference):
-
-    def prefit(self, estimator, *args, **kwargs):
-        self.model_final = estimator.model_final_
-        self.featurizer = estimator.featurizer_ if hasattr(estimator, 'featurizer_') else None
-
-    def fit(self, estimator, *args, **kwargs):
-        # once the estimator has been fit, it's kosher to store d_t here
-        # (which needs to have been expanded if there's a discrete treatment)
-        self._est = estimator
-        self._d_t = estimator._d_t
-        self._d_y = estimator._d_y
-        self.d_t = self._d_t[0] if self._d_t else 1
-        self.d_y = self._d_y[0] if self._d_y else 1
-
-    def const_marginal_effect_interval(self, X, *, alpha=0.1):
-        return self.const_marginal_effect_inference(X).conf_int(alpha=alpha)
-
-    def const_marginal_effect_inference(self, X):
-        if X is None:
-            raise ValueError("This inference method currently does not support X=None!")
-        if self.featurizer is not None:
-            X = self.featurizer.transform(X)
-        pred, pred_var = self.model_final.predict_and_var(X)
-        pred = pred.reshape((-1,) + self._d_y + self._d_t)
-        pred_stderr = np.sqrt(np.diagonal(pred_var, axis1=2, axis2=3).reshape((-1,) + self._d_y + self._d_t))
-        return NormalInferenceResults(d_t=self.d_t, d_y=self.d_y, pred=pred,
-                                      pred_stderr=pred_stderr, mean_pred_stderr=None, inf_type='effect')
-
-    def effect_interval(self, X, *, T0, T1, alpha=0.1):
-        return self.effect_inference(X, T0=T0, T1=T1).conf_int(alpha=alpha)
-
-    def effect_inference(self, X, *, T0, T1):
-        if X is None:
-            raise ValueError("This inference method currently does not support X=None!")
-        X, T0, T1 = self._est._expand_treatments(X, T0, T1)
-        if self.featurizer is not None:
-            X = self.featurizer.transform(X)
-        dT = T1 - T0
-        if dT.ndim == 1:
-            dT = dT.reshape((-1, 1))
-        pred, pred_var = self.model_final.predict_projection_and_var(X, dT)
-        pred = pred.reshape((-1,) + self._d_y)
-        pred_stderr = np.sqrt(pred_var.reshape((-1,) + self._d_y))
-<<<<<<< HEAD
-        return NormalInferenceResults(d_t=1, d_y=self.d_y, pred=pred,
-                                      pred_stderr=pred_stderr, mean_pred_stderr=None, inf_type='effect')
-=======
-        return NormalInferenceResults(d_t=None, d_y=self.d_y, pred=pred,
-                                      pred_stderr=pred_stderr, inf_type='effect')
->>>>>>> 05fb5959
-
-
-class CausalForestDML(_BaseDML):
-    """A Causal Forest [cfdml1]_ combined with double machine learning based residualization of the treatment
-    and outcome variables. It fits a forest that solves the local moment equation problem:
-
-    .. code-block::
-
-        E[ (Y - E[Y|X, W] - <theta(x), T - E[T|X, W]> - beta(x)) (T;1) | X=x] = 0
-
-    where E[Y|X, W] and E[T|X, W] are fitted in a first stage in a cross-fitting manner.
-
-    Parameters
-    ----------
-    model_y: estimator or 'auto', optional (default is 'auto')
-        The estimator for fitting the response to the features. Must implement
-        `fit` and `predict` methods.
-        If 'auto' :class:`.WeightedLassoCV`/:class:`.WeightedMultiTaskLassoCV` will be chosen.
-
-    model_t: estimator or 'auto', optional (default is 'auto')
-        The estimator for fitting the treatment to the features.
-        If estimator, it must implement `fit` and `predict` methods;
-        If 'auto', :class:`~sklearn.linear_model.LogisticRegressionCV` will be applied for discrete treatment,
-        and :class:`.WeightedLassoCV`/:class:`.WeightedMultiTaskLassoCV`
-        will be applied for continuous treatment.
-
-    featurizer : :term:`transformer`, optional, default None
-        Must support fit_transform and transform. Used to create composite features in the final CATE regression.
-        It is ignored if X is None. The final CATE will be trained on the outcome of featurizer.fit_transform(X).
-        If featurizer=None, then CATE is trained on X.
-
-    discrete_treatment: bool, optional (default is ``False``)
-        Whether the treatment values should be treated as categorical, rather than continuous, quantities
-
-    categories: 'auto' or list, default 'auto'
-        The categories to use when encoding discrete treatments (or 'auto' to use the unique sorted values).
-        The first category will be treated as the control treatment.
-
-    cv: int, cross-validation generator or an iterable, optional (Default=2)
-        Determines the cross-validation splitting strategy.
-        Possible inputs for cv are:
-
-        - None, to use the default 3-fold cross-validation,
-        - integer, to specify the number of folds.
-        - :term:`CV splitter`
-        - An iterable yielding (train, test) splits as arrays of indices.
-
-        For integer/None inputs, if the treatment is discrete
-        :class:`~sklearn.model_selection.StratifiedKFold` is used, else,
-        :class:`~sklearn.model_selection.KFold` is used
-        (with a random shuffle in either case).
-
-        Unless an iterable is used, we call `split(X,T)` to generate the splits.
-
-    mc_iters: int, optional (default=None)
-        The number of times to rerun the first stage models to reduce the variance of the nuisances.
-
-    mc_agg: {'mean', 'median'}, optional (default='mean')
-        How to aggregate the nuisance value for each sample across the `mc_iters` monte carlo iterations of
-        cross-fitting.
-
-    n_estimators : int, default=100
-        Number of trees
-
-    criterion : {``"mse"``, ``"het"``}, default="mse"
-        The function to measure the quality of a split. Supported criteria
-        are ``"mse"`` for the mean squared error in a linear moment estimation tree and ``"het"`` for
-        heterogeneity score.
-
-        - The ``"mse"`` criterion finds splits that minimize the score
-
-          .. code-block::
-
-            sum_{child} E[(Y - <theta(child), T> - beta(child))^2 | X=child] weight(child)
-
-          Internally, for the case of more than two treatments or for the case of one treatment with
-          ``fit_intercept=True`` then this criterion is approximated by computationally simpler variants for
-          computationaly purposes. In particular, it is replaced by:
-
-          .. code-block::
-
-            sum_{child} weight(child) * rho(child).T @ E[(T;1) @ (T;1).T | X in child] @ rho(child)
-
-          where:
-
-          .. code-block::
-
-                rho(child) := E[(T;1) @ (T;1).T | X in parent]^{-1}
-                                * E[(Y - <theta(x), T> - beta(x)) (T;1) | X in child]
-
-          This can be thought as a heterogeneity inducing score, but putting more weight on scores
-          with a large minimum eigenvalue of the child jacobian ``E[(T;1) @ (T;1).T | X in child]``,
-          which leads to smaller variance of the estimate and stronger identification of the parameters.
-
-        - The "het" criterion finds splits that maximize the pure parameter heterogeneity score
-
-          .. code-block::
-
-            sum_{child} weight(child) * rho(child)[:n_T].T @ rho(child)[:n_T]
-
-          This can be thought as an approximation to the ideal heterogeneity score:
-
-          .. code-block::
-
-            weight(left) * weight(right) || theta(left) - theta(right)||_2^2 / weight(parent)^2
-
-          as outlined in [cfdml1]_
-
-    max_depth : int, default=None
-        The maximum depth of the tree. If None, then nodes are expanded until
-        all leaves are pure or until all leaves contain less than
-        min_samples_split samples.
-
-    min_samples_split : int or float, default=10
-        The minimum number of samples required to split an internal node:
-
-        - If int, then consider `min_samples_split` as the minimum number.
-        - If float, then `min_samples_split` is a fraction and `ceil(min_samples_split * n_samples)` are the minimum
-          number of samples for each split.
-
-    min_samples_leaf : int or float, default=5
-        The minimum number of samples required to be at a leaf node.
-        A split point at any depth will only be considered if it leaves at
-        least ``min_samples_leaf`` training samples in each of the left and
-        right branches.  This may have the effect of smoothing the model,
-        especially in regression.
-
-        - If int, then consider `min_samples_leaf` as the minimum number.
-        - If float, then `min_samples_leaf` is a fraction and `ceil(min_samples_leaf * n_samples)` are the minimum
-          number of samples for each node.
-
-    min_weight_fraction_leaf : float, default=0.0
-        The minimum weighted fraction of the sum total of weights (of all
-        the input samples) required to be at a leaf node. Samples have
-        equal weight when sample_weight is not provided.
-
-    min_var_fraction_leaf : None or float in (0, 1], default=None
-        A constraint on some proxy of the variation of the treatment vector that should be contained within each
-        leaf as a percentage of the total variance of the treatment vector on the whole sample. This avoids
-        performing splits where either the variance of the treatment is small and hence the local parameter
-        is not well identified and has high variance. The proxy of variance is different for different criterion,
-        primarily for computational efficiency reasons. If ``criterion='het'``, then this constraint translates to::
-
-            for all i in {1, ..., T.shape[1]}:
-                Var(T[i] | X in leaf) > `min_var_fraction_leaf` * Var(T[i])
-
-        If ``criterion='mse'``, because the criterion stores more information about the leaf for
-        every candidate split, then this constraint imposes further constraints on the pairwise correlations
-        of different coordinates of each treatment, i.e.::
-
-            for all i neq j:
-                sqrt( Var(T[i]|X in leaf) * Var(T[j]|X in leaf)
-                    * ( 1 - rho(T[i], T[j]| in leaf)^2 ) )
-                    > `min_var_fraction_leaf` sqrt( Var(T[i]) * Var(T[j]) * (1 - rho(T[i], T[j])^2 ) )
-
-        where rho(X, Y) is the Pearson correlation coefficient of two random variables X, Y. Thus this
-        constraint also enforces that no two pairs of treatments be very co-linear within a leaf. This
-        extra constraint primarily has bite in the case of more than two input treatments and also avoids
-        leafs where the parameter estimate has large variance due to local co-linearities of the treatments.
-
-    min_var_leaf_on_val : bool, default=False
-        Whether the `min_var_fraction_leaf` constraint should also be enforced to hold on the validation set of the
-        honest split too. If ``min_var_leaf=None`` then this flag does nothing. Setting this to True should
-        be done with caution, as this partially violates the honesty structure, since the treatment variable
-        of the validation set is used to inform the split structure of the tree. However, this is a benign
-        dependence as it only uses local correlation structure of the treatment T to decide whether
-        a split is feasible.
-
-    max_features : int, float or {"auto", "sqrt", "log2"}, default=None
-        The number of features to consider when looking for the best split:
-
-        - If int, then consider `max_features` features at each split.
-        - If float, then `max_features` is a fraction and `int(max_features * n_features)` features
-          are considered at each split.
-        - If "auto", then `max_features=n_features`.
-        - If "sqrt", then `max_features=sqrt(n_features)`.
-        - If "log2", then `max_features=log2(n_features)`.
-        - If None, then `max_features=n_features`.
-
-        Note: the search for a split does not stop until at least one
-        valid partition of the node samples is found, even if it requires to
-        effectively inspect more than ``max_features`` features.
-
-    min_impurity_decrease : float, default=0.0
-        A node will be split if this split induces a decrease of the impurity
-        greater than or equal to this value.
-        The weighted impurity decrease equation is the following::
-
-            N_t / N * (impurity - N_t_R / N_t * right_impurity
-                                - N_t_L / N_t * left_impurity)
-
-        where ``N`` is the total number of samples, ``N_t`` is the number of
-        samples at the current node, ``N_t_L`` is the number of samples in the
-        left child, and ``N_t_R`` is the number of samples in the right child.
-        ``N``, ``N_t``, ``N_t_R`` and ``N_t_L`` all refer to the weighted sum,
-        if ``sample_weight`` is passed.
-
-    max_samples : int or float in (0, 1], default=.45,
-        The number of samples to use for each subsample that is used to train each tree:
-
-        - If int, then train each tree on `max_samples` samples, sampled without replacement from all the samples
-        - If float, then train each tree on `ceil(`max_samples` * `n_samples`)`, sampled without replacement
-          from all the samples.
-
-        If ``inference=True``, then `max_samples` must either be an integer smaller than `n_samples//2` or a float
-        less than or equal to .5.
-
-    min_balancedness_tol: float in [0, .5], default=.45
-        How imbalanced a split we can tolerate. This enforces that each split leaves at least
-        (.5 - min_balancedness_tol) fraction of samples on each side of the split; or fraction
-        of the total weight of samples, when sample_weight is not None. Default value, ensures
-        that at least 5% of the parent node weight falls in each side of the split. Set it to 0.0 for no
-        balancedness and to .5 for perfectly balanced splits. For the formal inference theory
-        to be valid, this has to be any positive constant bounded away from zero.
-
-    honest : bool, default=True
-        Whether each tree should be trained in an honest manner, i.e. the training set is split into two equal
-        sized subsets, the train and the val set. All samples in train are used to create the split structure
-        and all samples in val are used to calculate the value of each node in the tree.
-
-    inference : bool, default=True
-        Whether inference (i.e. confidence interval construction and uncertainty quantification of the estimates)
-        should be enabled. If ``inference=True``, then the estimator uses a bootstrap-of-little-bags approach
-        to calculate the covariance of the parameter vector, with am objective Bayesian debiasing correction
-        to ensure that variance quantities are positive.
-
-    fit_intercept : bool, default=True
-        Whether we should fit an intercept nuisance parameter beta(x).
-
-    subforest_size : int, default=4,
-        The number of trees in each sub-forest that is used in the bootstrap-of-little-bags calculation.
-        The parameter `n_estimators` must be divisible by `subforest_size`. Should typically be a small constant.
-
-    n_jobs : int or None, default=-1
-        The number of parallel jobs to be used for parallelism; follows joblib semantics.
-        `n_jobs=-1` means all available cpu cores. `n_jobs=None` means no parallelism.
-
-    random_state : int, RandomState instance or None, default=None
-        Controls the randomness of the estimator. The features are always
-        randomly permuted at each split. When ``max_features < n_features``, the algorithm will
-        select ``max_features`` at random at each split before finding the best
-        split among them. But the best found split may vary across different
-        runs, even if ``max_features=n_features``. That is the case, if the
-        improvement of the criterion is identical for several splits and one
-        split has to be selected at random. To obtain a deterministic behaviour
-        during fitting, ``random_state`` has to be fixed to an integer.
-
-    verbose : int, default=0
-        Controls the verbosity when fitting and predicting.
-
-    warm_start : bool, default=False
-        When set to ``True``, reuse the solution of the previous call to fit
-        and add more estimators to the ensemble, otherwise, just fit a whole
-        new forest.
-
-    Attributes
-    ----------
-    feature_importances_ : ndarray of shape (n_features,)
-        The feature importances based on the amount of parameter heterogeneity they create.
-        The higher, the more important the feature.
-        The importance of a feature is computed as the (normalized) total heterogeneity that the feature
-        creates. Each split that the feature was chosen adds::
-
-            parent_weight * (left_weight * right_weight)
-                * mean((value_left[k] - value_right[k])**2) / parent_weight**2
-
-        to the importance of the feature. Each such quantity is also weighted by the depth of the split.
-        By default splits below `max_depth=4` are not used in this calculation and also each split
-        at depth `depth`, is re-weighted by 1 / (1 + `depth`)**2.0. See the method ``feature_importances``
-        for a method that allows one to change these defaults.
-
-    References
-    ----------
-    .. [cfdml1] Athey, Susan, Julie Tibshirani, and Stefan Wager. "Generalized random forests."
-        The Annals of Statistics 47.2 (2019): 1148-1178
-        https://arxiv.org/pdf/1610.01271.pdf
-
-    """
-
-    def __init__(self, *,
-                 model_y='auto',
-                 model_t='auto',
-                 featurizer=None,
-                 discrete_treatment=False,
-                 categories='auto',
-                 cv=2,
-                 n_crossfit_splits='raise',
-                 mc_iters=None,
-                 mc_agg='mean',
-                 n_estimators=100,
-                 criterion="mse",
-                 max_depth=None,
-                 min_samples_split=10,
-                 min_samples_leaf=5,
-                 min_weight_fraction_leaf=0.,
-                 min_var_fraction_leaf=None,
-                 min_var_leaf_on_val=True,
-                 max_features="auto",
-                 min_impurity_decrease=0.,
-                 max_samples=.45,
-                 min_balancedness_tol=.45,
-                 honest=True,
-                 inference=True,
-                 fit_intercept=True,
-                 subforest_size=4,
-                 n_jobs=-1,
-                 random_state=None,
-                 verbose=0,
-                 warm_start=False):
-
-        # TODO: consider whether we need more care around stateful featurizers,
-        #       since we clone it and fit separate copies
-        self.model_y = clone(model_y, safe=False)
-        self.model_t = clone(model_t, safe=False)
-        self.featurizer = clone(featurizer, safe=False)
-        self.discrete_instrument = discrete_treatment
-        self.categories = categories
-        self.cv = cv
-        self.n_estimators = n_estimators
-        self.criterion = criterion
-        self.max_depth = max_depth
-        self.min_samples_split = min_samples_split
-        self.min_samples_leaf = min_samples_leaf
-        self.min_weight_fraction_leaf = min_weight_fraction_leaf
-        self.min_var_fraction_leaf = min_var_fraction_leaf
-        self.min_var_leaf_on_val = min_var_leaf_on_val
-        self.max_features = max_features
-        self.min_impurity_decrease = min_impurity_decrease
-        self.max_samples = max_samples
-        self.min_balancedness_tol = min_balancedness_tol
-        self.honest = honest
-        self.inference = inference
-        self.fit_intercept = fit_intercept
-        self.subforest_size = subforest_size
-        self.n_jobs = n_jobs
-        self.verbose = verbose
-        self.warm_start = warm_start
-        self.n_crossfit_splits = n_crossfit_splits
-        if self.n_crossfit_splits != 'raise':
-            cv = self.n_crossfit_splits
-        super().__init__(discrete_treatment=discrete_treatment,
-                         categories=categories,
-                         cv=cv,
-                         n_splits=n_crossfit_splits,
-                         mc_iters=mc_iters,
-                         mc_agg=mc_agg,
-                         random_state=random_state)
-
-    def _get_inference_options(self):
-        options = super()._get_inference_options()
-        options.update(blb=_GenericSingleOutcomeModelFinalWithCovInference)
-        options.update(auto=_GenericSingleOutcomeModelFinalWithCovInference)
-        return options
-
-    def _gen_featurizer(self):
-        return clone(self.featurizer, safe=False)
-
-    def _gen_model_y(self):
-        if self.model_y == 'auto':
-            model_y = WeightedLassoCVWrapper(random_state=self.random_state)
-        else:
-            model_y = clone(self.model_y, safe=False)
-        return _FirstStageWrapper(model_y, True, self._gen_featurizer(), False, self.discrete_treatment)
-
-    def _gen_model_t(self):
-        if self.model_t == 'auto':
-            if self.discrete_treatment:
-                model_t = LogisticRegressionCV(cv=WeightedStratifiedKFold(random_state=self.random_state),
-                                               random_state=self.random_state)
-            else:
-                model_t = WeightedLassoCVWrapper(random_state=self.random_state)
-        else:
-            model_t = clone(self.model_t, safe=False)
-        return _FirstStageWrapper(model_t, False, self._gen_featurizer(), False, self.discrete_treatment)
-
-    def _gen_model_final(self):
-        return MultiOutputGRF(CausalForest(n_estimators=self.n_estimators,
-                                           criterion=self.criterion,
-                                           max_depth=self.max_depth,
-                                           min_samples_split=self.min_samples_split,
-                                           min_samples_leaf=self.min_samples_leaf,
-                                           min_weight_fraction_leaf=self.min_weight_fraction_leaf,
-                                           min_var_fraction_leaf=self.min_var_fraction_leaf,
-                                           min_var_leaf_on_val=self.min_var_leaf_on_val,
-                                           max_features=self.max_features,
-                                           min_impurity_decrease=self.min_impurity_decrease,
-                                           max_samples=self.max_samples,
-                                           min_balancedness_tol=self.min_balancedness_tol,
-                                           honest=self.honest,
-                                           inference=self.inference,
-                                           fit_intercept=self.fit_intercept,
-                                           subforest_size=self.subforest_size,
-                                           n_jobs=self.n_jobs,
-                                           random_state=self.random_state,
-                                           verbose=self.verbose,
-                                           warm_start=self.warm_start))
-
-    def _gen_rlearner_model_final(self):
-        return _CausalForestFinalWrapper(self._gen_model_final(), False, self._gen_featurizer(), False)
-
-    # override only so that we can update the docstring to indicate support for `blb`
-    @_deprecate_positional("X and W should be passed by keyword only. In a future release "
-                           "we will disallow passing X and W by position.", ['X', 'W'])
-    def fit(self, Y, T, X=None, W=None, *, sample_weight=None, sample_var=None, groups=None,
-            cache_values=False, inference='auto'):
-        """
-        Estimate the counterfactual model from data, i.e. estimates functions τ(·,·,·), ∂τ(·,·).
-
-        Parameters
-        ----------
-        Y: (n × d_y) matrix or vector of length n
-            Outcomes for each sample
-        T: (n × dₜ) matrix or vector of length n
-            Treatments for each sample
-        X: (n × dₓ) matrix
-            Features for each sample
-        W: optional (n × d_w) matrix
-            Controls for each sample
-        sample_weight: optional (n,) vector
-            Weights for each row
-        sample_var: optional (n, n_y) vector
-            Variance of sample, in case it corresponds to summary of many samples. Currently
-            not in use by this method (as inference method does not require sample variance info).
-        groups: (n,) vector, optional
-            All rows corresponding to the same group will be kept together during splitting.
-            If groups is not None, the `cv` argument passed to this class's initializer
-            must support a 'groups' argument to its split method.
-        cache_values: bool, default False
-            Whether to cache inputs and first stage results, which will allow refitting a different final model
-        inference: string, :class:`.Inference` instance, or None
-            Method for performing inference.  This estimator supports 'bootstrap'
-            (or an instance of :class:`.BootstrapInference`), 'blb' or 'auto'
-            (for Bootstrap-of-Little-Bags based inference)
-
-        Returns
-        -------
-        self
-        """
-        if sample_var is not None:
-            raise ValueError("This estimator does not support sample_var!")
-        if X is None:
-            raise ValueError("This estimator does not support X=None!")
-        Y, T, X, W = check_inputs(Y, T, X, W=W, multi_output_T=True, multi_output_Y=True)
-        return super().fit(Y, T, X=X, W=W,
-                           sample_weight=sample_weight, sample_var=sample_var, groups=groups,
-                           cache_values=cache_values,
-                           inference=inference)
-
-    def refit_final(self, *, inference='auto'):
-        return super().refit_final(inference=inference)
-    refit_final.__doc__ = _OrthoLearner.refit_final.__doc__
-
-    def feature_importances(self, max_depth=4, depth_decay_exponent=2.0):
-        imps = self.model_final_.feature_importances(max_depth=max_depth, depth_decay_exponent=depth_decay_exponent)
-        return imps.reshape(self._d_y + (-1,))
-
-    def shap_values(self, X, *, feature_names=None, treatment_names=None, output_names=None, background_samples=100):
-        feature_names = self.cate_feature_names(feature_names)
-
-        return _shap_explain_multitask_model_cate(self.const_marginal_effect, self.model_cate.estimators_, X,
-                                                  self._d_t, self._d_y, featurizer=self.featurizer_,
-                                                  feature_names=feature_names,
-                                                  treatment_names=treatment_names,
-                                                  output_names=output_names,
-                                                  input_names=self._input_names,
-                                                  background_samples=background_samples)
-    shap_values.__doc__ = LinearCateEstimator.shap_values.__doc__
-
-    @property
-    def feature_importances_(self):
-        return self.feature_importances()
-
-    @property
-    def model_final(self):
-        return self._gen_model_final()
-
-    @model_final.setter
-    def model_final(self, model):
-        if model is not None:
-            raise ValueError("Parameter `model_final` cannot be altered for this estimator!")
-
-    def __len__(self):
-        """Return the number of estimators in the ensemble."""
-        return self.model_cate.__len__()
-
-    def __getitem__(self, index):
-        """Return the index'th estimator in the ensemble."""
-        return self.model_cate.__getitem__(index)
-
-    def __iter__(self):
-        """Return iterator over estimators in the ensemble."""
-        return self.model_cate.__iter__()
-
-    #######################################################
-    # These should be removed once `n_splits` is deprecated
-    #######################################################
-
-    @property
-    def n_crossfit_splits(self):
-        return self.cv
-
-    @n_crossfit_splits.setter
-    def n_crossfit_splits(self, value):
-        if value != 'raise':
-            warn("Deprecated by parameter `n_crossfit_splits` and will be removed in next version.")
-        self.cv = value
+# Copyright (c) Microsoft Corporation. All rights reserved.
+# Licensed under the MIT License.
+
+from warnings import warn
+
+import numpy as np
+from .dml import _BaseDML
+from .dml import _FirstStageWrapper, _FinalWrapper
+from ..sklearn_extensions.linear_model import WeightedLassoCVWrapper
+from ..sklearn_extensions.model_selection import WeightedStratifiedKFold
+from ..inference import NormalInferenceResults
+from ..inference._inference import Inference
+from sklearn.linear_model import LogisticRegressionCV
+from sklearn.base import clone, BaseEstimator
+from sklearn.preprocessing import FunctionTransformer
+from sklearn.pipeline import Pipeline
+from ..utilities import add_intercept, shape, check_inputs, _deprecate_positional
+from ..grf import CausalForest, MultiOutputGRF
+from .._cate_estimator import LinearCateEstimator
+from .._shap import _shap_explain_multitask_model_cate
+from .._ortho_learner import _OrthoLearner
+
+
+class _CausalForestFinalWrapper(_FinalWrapper):
+
+    def _combine(self, X, fitting=True):
+        if X is not None:
+            if self._featurizer is not None:
+                F = self._featurizer.fit_transform(X) if fitting else self._featurizer.transform(X)
+            else:
+                F = X
+        else:
+            raise AttributeError("Cannot use this method with X=None. Consider "
+                                 "using the LinearDML estimator.")
+        return F
+
+    def fit(self, X, T_res, Y_res, sample_weight=None, sample_var=None):
+        # Track training dimensions to see if Y or T is a vector instead of a 2-dimensional array
+        self._d_t = shape(T_res)[1:]
+        self._d_y = shape(Y_res)[1:]
+        fts = self._combine(X)
+        if sample_var is not None:
+            raise ValueError("This estimator does not support sample_var!")
+        if T_res.ndim == 1:
+            T_res = T_res.reshape((-1, 1))
+        if Y_res.ndim == 1:
+            Y_res = Y_res.reshape((-1, 1))
+        self._model.fit(fts, T_res, Y_res, sample_weight=sample_weight)
+        return self
+
+    def predict(self, X):
+        return self._model.predict(self._combine(X, fitting=False)).reshape((-1,) + self._d_y + self._d_t)
+
+
+class _GenericSingleOutcomeModelFinalWithCovInference(Inference):
+
+    def prefit(self, estimator, *args, **kwargs):
+        self.model_final = estimator.model_final_
+        self.featurizer = estimator.featurizer_ if hasattr(estimator, 'featurizer_') else None
+
+    def fit(self, estimator, *args, **kwargs):
+        # once the estimator has been fit, it's kosher to store d_t here
+        # (which needs to have been expanded if there's a discrete treatment)
+        self._est = estimator
+        self._d_t = estimator._d_t
+        self._d_y = estimator._d_y
+        self.d_t = self._d_t[0] if self._d_t else 1
+        self.d_y = self._d_y[0] if self._d_y else 1
+
+    def const_marginal_effect_interval(self, X, *, alpha=0.1):
+        return self.const_marginal_effect_inference(X).conf_int(alpha=alpha)
+
+    def const_marginal_effect_inference(self, X):
+        if X is None:
+            raise ValueError("This inference method currently does not support X=None!")
+        if self.featurizer is not None:
+            X = self.featurizer.transform(X)
+        pred, pred_var = self.model_final.predict_and_var(X)
+        pred = pred.reshape((-1,) + self._d_y + self._d_t)
+        pred_stderr = np.sqrt(np.diagonal(pred_var, axis1=2, axis2=3).reshape((-1,) + self._d_y + self._d_t))
+        return NormalInferenceResults(d_t=self.d_t, d_y=self.d_y, pred=pred,
+                                      pred_stderr=pred_stderr, mean_pred_stderr=None, inf_type='effect')
+
+    def effect_interval(self, X, *, T0, T1, alpha=0.1):
+        return self.effect_inference(X, T0=T0, T1=T1).conf_int(alpha=alpha)
+
+    def effect_inference(self, X, *, T0, T1):
+        if X is None:
+            raise ValueError("This inference method currently does not support X=None!")
+        X, T0, T1 = self._est._expand_treatments(X, T0, T1)
+        if self.featurizer is not None:
+            X = self.featurizer.transform(X)
+        dT = T1 - T0
+        if dT.ndim == 1:
+            dT = dT.reshape((-1, 1))
+        pred, pred_var = self.model_final.predict_projection_and_var(X, dT)
+        pred = pred.reshape((-1,) + self._d_y)
+        pred_stderr = np.sqrt(pred_var.reshape((-1,) + self._d_y))
+        return NormalInferenceResults(d_t=None, d_y=self.d_y, pred=pred,
+                                      pred_stderr=pred_stderr, mean_pred_stderr=None, inf_type='effect')
+
+
+class CausalForestDML(_BaseDML):
+    """A Causal Forest [cfdml1]_ combined with double machine learning based residualization of the treatment
+    and outcome variables. It fits a forest that solves the local moment equation problem:
+
+    .. code-block::
+
+        E[ (Y - E[Y|X, W] - <theta(x), T - E[T|X, W]> - beta(x)) (T;1) | X=x] = 0
+
+    where E[Y|X, W] and E[T|X, W] are fitted in a first stage in a cross-fitting manner.
+
+    Parameters
+    ----------
+    model_y: estimator or 'auto', optional (default is 'auto')
+        The estimator for fitting the response to the features. Must implement
+        `fit` and `predict` methods.
+        If 'auto' :class:`.WeightedLassoCV`/:class:`.WeightedMultiTaskLassoCV` will be chosen.
+
+    model_t: estimator or 'auto', optional (default is 'auto')
+        The estimator for fitting the treatment to the features.
+        If estimator, it must implement `fit` and `predict` methods;
+        If 'auto', :class:`~sklearn.linear_model.LogisticRegressionCV` will be applied for discrete treatment,
+        and :class:`.WeightedLassoCV`/:class:`.WeightedMultiTaskLassoCV`
+        will be applied for continuous treatment.
+
+    featurizer : :term:`transformer`, optional, default None
+        Must support fit_transform and transform. Used to create composite features in the final CATE regression.
+        It is ignored if X is None. The final CATE will be trained on the outcome of featurizer.fit_transform(X).
+        If featurizer=None, then CATE is trained on X.
+
+    discrete_treatment: bool, optional (default is ``False``)
+        Whether the treatment values should be treated as categorical, rather than continuous, quantities
+
+    categories: 'auto' or list, default 'auto'
+        The categories to use when encoding discrete treatments (or 'auto' to use the unique sorted values).
+        The first category will be treated as the control treatment.
+
+    cv: int, cross-validation generator or an iterable, optional (Default=2)
+        Determines the cross-validation splitting strategy.
+        Possible inputs for cv are:
+
+        - None, to use the default 3-fold cross-validation,
+        - integer, to specify the number of folds.
+        - :term:`CV splitter`
+        - An iterable yielding (train, test) splits as arrays of indices.
+
+        For integer/None inputs, if the treatment is discrete
+        :class:`~sklearn.model_selection.StratifiedKFold` is used, else,
+        :class:`~sklearn.model_selection.KFold` is used
+        (with a random shuffle in either case).
+
+        Unless an iterable is used, we call `split(X,T)` to generate the splits.
+
+    mc_iters: int, optional (default=None)
+        The number of times to rerun the first stage models to reduce the variance of the nuisances.
+
+    mc_agg: {'mean', 'median'}, optional (default='mean')
+        How to aggregate the nuisance value for each sample across the `mc_iters` monte carlo iterations of
+        cross-fitting.
+
+    n_estimators : int, default=100
+        Number of trees
+
+    criterion : {``"mse"``, ``"het"``}, default="mse"
+        The function to measure the quality of a split. Supported criteria
+        are ``"mse"`` for the mean squared error in a linear moment estimation tree and ``"het"`` for
+        heterogeneity score.
+
+        - The ``"mse"`` criterion finds splits that minimize the score
+
+          .. code-block::
+
+            sum_{child} E[(Y - <theta(child), T> - beta(child))^2 | X=child] weight(child)
+
+          Internally, for the case of more than two treatments or for the case of one treatment with
+          ``fit_intercept=True`` then this criterion is approximated by computationally simpler variants for
+          computationaly purposes. In particular, it is replaced by:
+
+          .. code-block::
+
+            sum_{child} weight(child) * rho(child).T @ E[(T;1) @ (T;1).T | X in child] @ rho(child)
+
+          where:
+
+          .. code-block::
+
+                rho(child) := E[(T;1) @ (T;1).T | X in parent]^{-1}
+                                * E[(Y - <theta(x), T> - beta(x)) (T;1) | X in child]
+
+          This can be thought as a heterogeneity inducing score, but putting more weight on scores
+          with a large minimum eigenvalue of the child jacobian ``E[(T;1) @ (T;1).T | X in child]``,
+          which leads to smaller variance of the estimate and stronger identification of the parameters.
+
+        - The "het" criterion finds splits that maximize the pure parameter heterogeneity score
+
+          .. code-block::
+
+            sum_{child} weight(child) * rho(child)[:n_T].T @ rho(child)[:n_T]
+
+          This can be thought as an approximation to the ideal heterogeneity score:
+
+          .. code-block::
+
+            weight(left) * weight(right) || theta(left) - theta(right)||_2^2 / weight(parent)^2
+
+          as outlined in [cfdml1]_
+
+    max_depth : int, default=None
+        The maximum depth of the tree. If None, then nodes are expanded until
+        all leaves are pure or until all leaves contain less than
+        min_samples_split samples.
+
+    min_samples_split : int or float, default=10
+        The minimum number of samples required to split an internal node:
+
+        - If int, then consider `min_samples_split` as the minimum number.
+        - If float, then `min_samples_split` is a fraction and `ceil(min_samples_split * n_samples)` are the minimum
+          number of samples for each split.
+
+    min_samples_leaf : int or float, default=5
+        The minimum number of samples required to be at a leaf node.
+        A split point at any depth will only be considered if it leaves at
+        least ``min_samples_leaf`` training samples in each of the left and
+        right branches.  This may have the effect of smoothing the model,
+        especially in regression.
+
+        - If int, then consider `min_samples_leaf` as the minimum number.
+        - If float, then `min_samples_leaf` is a fraction and `ceil(min_samples_leaf * n_samples)` are the minimum
+          number of samples for each node.
+
+    min_weight_fraction_leaf : float, default=0.0
+        The minimum weighted fraction of the sum total of weights (of all
+        the input samples) required to be at a leaf node. Samples have
+        equal weight when sample_weight is not provided.
+
+    min_var_fraction_leaf : None or float in (0, 1], default=None
+        A constraint on some proxy of the variation of the treatment vector that should be contained within each
+        leaf as a percentage of the total variance of the treatment vector on the whole sample. This avoids
+        performing splits where either the variance of the treatment is small and hence the local parameter
+        is not well identified and has high variance. The proxy of variance is different for different criterion,
+        primarily for computational efficiency reasons. If ``criterion='het'``, then this constraint translates to::
+
+            for all i in {1, ..., T.shape[1]}:
+                Var(T[i] | X in leaf) > `min_var_fraction_leaf` * Var(T[i])
+
+        If ``criterion='mse'``, because the criterion stores more information about the leaf for
+        every candidate split, then this constraint imposes further constraints on the pairwise correlations
+        of different coordinates of each treatment, i.e.::
+
+            for all i neq j:
+                sqrt( Var(T[i]|X in leaf) * Var(T[j]|X in leaf)
+                    * ( 1 - rho(T[i], T[j]| in leaf)^2 ) )
+                    > `min_var_fraction_leaf` sqrt( Var(T[i]) * Var(T[j]) * (1 - rho(T[i], T[j])^2 ) )
+
+        where rho(X, Y) is the Pearson correlation coefficient of two random variables X, Y. Thus this
+        constraint also enforces that no two pairs of treatments be very co-linear within a leaf. This
+        extra constraint primarily has bite in the case of more than two input treatments and also avoids
+        leafs where the parameter estimate has large variance due to local co-linearities of the treatments.
+
+    min_var_leaf_on_val : bool, default=False
+        Whether the `min_var_fraction_leaf` constraint should also be enforced to hold on the validation set of the
+        honest split too. If ``min_var_leaf=None`` then this flag does nothing. Setting this to True should
+        be done with caution, as this partially violates the honesty structure, since the treatment variable
+        of the validation set is used to inform the split structure of the tree. However, this is a benign
+        dependence as it only uses local correlation structure of the treatment T to decide whether
+        a split is feasible.
+
+    max_features : int, float or {"auto", "sqrt", "log2"}, default=None
+        The number of features to consider when looking for the best split:
+
+        - If int, then consider `max_features` features at each split.
+        - If float, then `max_features` is a fraction and `int(max_features * n_features)` features
+          are considered at each split.
+        - If "auto", then `max_features=n_features`.
+        - If "sqrt", then `max_features=sqrt(n_features)`.
+        - If "log2", then `max_features=log2(n_features)`.
+        - If None, then `max_features=n_features`.
+
+        Note: the search for a split does not stop until at least one
+        valid partition of the node samples is found, even if it requires to
+        effectively inspect more than ``max_features`` features.
+
+    min_impurity_decrease : float, default=0.0
+        A node will be split if this split induces a decrease of the impurity
+        greater than or equal to this value.
+        The weighted impurity decrease equation is the following::
+
+            N_t / N * (impurity - N_t_R / N_t * right_impurity
+                                - N_t_L / N_t * left_impurity)
+
+        where ``N`` is the total number of samples, ``N_t`` is the number of
+        samples at the current node, ``N_t_L`` is the number of samples in the
+        left child, and ``N_t_R`` is the number of samples in the right child.
+        ``N``, ``N_t``, ``N_t_R`` and ``N_t_L`` all refer to the weighted sum,
+        if ``sample_weight`` is passed.
+
+    max_samples : int or float in (0, 1], default=.45,
+        The number of samples to use for each subsample that is used to train each tree:
+
+        - If int, then train each tree on `max_samples` samples, sampled without replacement from all the samples
+        - If float, then train each tree on `ceil(`max_samples` * `n_samples`)`, sampled without replacement
+          from all the samples.
+
+        If ``inference=True``, then `max_samples` must either be an integer smaller than `n_samples//2` or a float
+        less than or equal to .5.
+
+    min_balancedness_tol: float in [0, .5], default=.45
+        How imbalanced a split we can tolerate. This enforces that each split leaves at least
+        (.5 - min_balancedness_tol) fraction of samples on each side of the split; or fraction
+        of the total weight of samples, when sample_weight is not None. Default value, ensures
+        that at least 5% of the parent node weight falls in each side of the split. Set it to 0.0 for no
+        balancedness and to .5 for perfectly balanced splits. For the formal inference theory
+        to be valid, this has to be any positive constant bounded away from zero.
+
+    honest : bool, default=True
+        Whether each tree should be trained in an honest manner, i.e. the training set is split into two equal
+        sized subsets, the train and the val set. All samples in train are used to create the split structure
+        and all samples in val are used to calculate the value of each node in the tree.
+
+    inference : bool, default=True
+        Whether inference (i.e. confidence interval construction and uncertainty quantification of the estimates)
+        should be enabled. If ``inference=True``, then the estimator uses a bootstrap-of-little-bags approach
+        to calculate the covariance of the parameter vector, with am objective Bayesian debiasing correction
+        to ensure that variance quantities are positive.
+
+    fit_intercept : bool, default=True
+        Whether we should fit an intercept nuisance parameter beta(x).
+
+    subforest_size : int, default=4,
+        The number of trees in each sub-forest that is used in the bootstrap-of-little-bags calculation.
+        The parameter `n_estimators` must be divisible by `subforest_size`. Should typically be a small constant.
+
+    n_jobs : int or None, default=-1
+        The number of parallel jobs to be used for parallelism; follows joblib semantics.
+        `n_jobs=-1` means all available cpu cores. `n_jobs=None` means no parallelism.
+
+    random_state : int, RandomState instance or None, default=None
+        Controls the randomness of the estimator. The features are always
+        randomly permuted at each split. When ``max_features < n_features``, the algorithm will
+        select ``max_features`` at random at each split before finding the best
+        split among them. But the best found split may vary across different
+        runs, even if ``max_features=n_features``. That is the case, if the
+        improvement of the criterion is identical for several splits and one
+        split has to be selected at random. To obtain a deterministic behaviour
+        during fitting, ``random_state`` has to be fixed to an integer.
+
+    verbose : int, default=0
+        Controls the verbosity when fitting and predicting.
+
+    warm_start : bool, default=False
+        When set to ``True``, reuse the solution of the previous call to fit
+        and add more estimators to the ensemble, otherwise, just fit a whole
+        new forest.
+
+    Attributes
+    ----------
+    feature_importances_ : ndarray of shape (n_features,)
+        The feature importances based on the amount of parameter heterogeneity they create.
+        The higher, the more important the feature.
+        The importance of a feature is computed as the (normalized) total heterogeneity that the feature
+        creates. Each split that the feature was chosen adds::
+
+            parent_weight * (left_weight * right_weight)
+                * mean((value_left[k] - value_right[k])**2) / parent_weight**2
+
+        to the importance of the feature. Each such quantity is also weighted by the depth of the split.
+        By default splits below `max_depth=4` are not used in this calculation and also each split
+        at depth `depth`, is re-weighted by 1 / (1 + `depth`)**2.0. See the method ``feature_importances``
+        for a method that allows one to change these defaults.
+
+    References
+    ----------
+    .. [cfdml1] Athey, Susan, Julie Tibshirani, and Stefan Wager. "Generalized random forests."
+        The Annals of Statistics 47.2 (2019): 1148-1178
+        https://arxiv.org/pdf/1610.01271.pdf
+
+    """
+
+    def __init__(self, *,
+                 model_y='auto',
+                 model_t='auto',
+                 featurizer=None,
+                 discrete_treatment=False,
+                 categories='auto',
+                 cv=2,
+                 n_crossfit_splits='raise',
+                 mc_iters=None,
+                 mc_agg='mean',
+                 n_estimators=100,
+                 criterion="mse",
+                 max_depth=None,
+                 min_samples_split=10,
+                 min_samples_leaf=5,
+                 min_weight_fraction_leaf=0.,
+                 min_var_fraction_leaf=None,
+                 min_var_leaf_on_val=True,
+                 max_features="auto",
+                 min_impurity_decrease=0.,
+                 max_samples=.45,
+                 min_balancedness_tol=.45,
+                 honest=True,
+                 inference=True,
+                 fit_intercept=True,
+                 subforest_size=4,
+                 n_jobs=-1,
+                 random_state=None,
+                 verbose=0,
+                 warm_start=False):
+
+        # TODO: consider whether we need more care around stateful featurizers,
+        #       since we clone it and fit separate copies
+        self.model_y = clone(model_y, safe=False)
+        self.model_t = clone(model_t, safe=False)
+        self.featurizer = clone(featurizer, safe=False)
+        self.discrete_instrument = discrete_treatment
+        self.categories = categories
+        self.cv = cv
+        self.n_estimators = n_estimators
+        self.criterion = criterion
+        self.max_depth = max_depth
+        self.min_samples_split = min_samples_split
+        self.min_samples_leaf = min_samples_leaf
+        self.min_weight_fraction_leaf = min_weight_fraction_leaf
+        self.min_var_fraction_leaf = min_var_fraction_leaf
+        self.min_var_leaf_on_val = min_var_leaf_on_val
+        self.max_features = max_features
+        self.min_impurity_decrease = min_impurity_decrease
+        self.max_samples = max_samples
+        self.min_balancedness_tol = min_balancedness_tol
+        self.honest = honest
+        self.inference = inference
+        self.fit_intercept = fit_intercept
+        self.subforest_size = subforest_size
+        self.n_jobs = n_jobs
+        self.verbose = verbose
+        self.warm_start = warm_start
+        self.n_crossfit_splits = n_crossfit_splits
+        if self.n_crossfit_splits != 'raise':
+            cv = self.n_crossfit_splits
+        super().__init__(discrete_treatment=discrete_treatment,
+                         categories=categories,
+                         cv=cv,
+                         n_splits=n_crossfit_splits,
+                         mc_iters=mc_iters,
+                         mc_agg=mc_agg,
+                         random_state=random_state)
+
+    def _get_inference_options(self):
+        options = super()._get_inference_options()
+        options.update(blb=_GenericSingleOutcomeModelFinalWithCovInference)
+        options.update(auto=_GenericSingleOutcomeModelFinalWithCovInference)
+        return options
+
+    def _gen_featurizer(self):
+        return clone(self.featurizer, safe=False)
+
+    def _gen_model_y(self):
+        if self.model_y == 'auto':
+            model_y = WeightedLassoCVWrapper(random_state=self.random_state)
+        else:
+            model_y = clone(self.model_y, safe=False)
+        return _FirstStageWrapper(model_y, True, self._gen_featurizer(), False, self.discrete_treatment)
+
+    def _gen_model_t(self):
+        if self.model_t == 'auto':
+            if self.discrete_treatment:
+                model_t = LogisticRegressionCV(cv=WeightedStratifiedKFold(random_state=self.random_state),
+                                               random_state=self.random_state)
+            else:
+                model_t = WeightedLassoCVWrapper(random_state=self.random_state)
+        else:
+            model_t = clone(self.model_t, safe=False)
+        return _FirstStageWrapper(model_t, False, self._gen_featurizer(), False, self.discrete_treatment)
+
+    def _gen_model_final(self):
+        return MultiOutputGRF(CausalForest(n_estimators=self.n_estimators,
+                                           criterion=self.criterion,
+                                           max_depth=self.max_depth,
+                                           min_samples_split=self.min_samples_split,
+                                           min_samples_leaf=self.min_samples_leaf,
+                                           min_weight_fraction_leaf=self.min_weight_fraction_leaf,
+                                           min_var_fraction_leaf=self.min_var_fraction_leaf,
+                                           min_var_leaf_on_val=self.min_var_leaf_on_val,
+                                           max_features=self.max_features,
+                                           min_impurity_decrease=self.min_impurity_decrease,
+                                           max_samples=self.max_samples,
+                                           min_balancedness_tol=self.min_balancedness_tol,
+                                           honest=self.honest,
+                                           inference=self.inference,
+                                           fit_intercept=self.fit_intercept,
+                                           subforest_size=self.subforest_size,
+                                           n_jobs=self.n_jobs,
+                                           random_state=self.random_state,
+                                           verbose=self.verbose,
+                                           warm_start=self.warm_start))
+
+    def _gen_rlearner_model_final(self):
+        return _CausalForestFinalWrapper(self._gen_model_final(), False, self._gen_featurizer(), False)
+
+    # override only so that we can update the docstring to indicate support for `blb`
+    @_deprecate_positional("X and W should be passed by keyword only. In a future release "
+                           "we will disallow passing X and W by position.", ['X', 'W'])
+    def fit(self, Y, T, X=None, W=None, *, sample_weight=None, sample_var=None, groups=None,
+            cache_values=False, inference='auto'):
+        """
+        Estimate the counterfactual model from data, i.e. estimates functions τ(·,·,·), ∂τ(·,·).
+
+        Parameters
+        ----------
+        Y: (n × d_y) matrix or vector of length n
+            Outcomes for each sample
+        T: (n × dₜ) matrix or vector of length n
+            Treatments for each sample
+        X: (n × dₓ) matrix
+            Features for each sample
+        W: optional (n × d_w) matrix
+            Controls for each sample
+        sample_weight: optional (n,) vector
+            Weights for each row
+        sample_var: optional (n, n_y) vector
+            Variance of sample, in case it corresponds to summary of many samples. Currently
+            not in use by this method (as inference method does not require sample variance info).
+        groups: (n,) vector, optional
+            All rows corresponding to the same group will be kept together during splitting.
+            If groups is not None, the `cv` argument passed to this class's initializer
+            must support a 'groups' argument to its split method.
+        cache_values: bool, default False
+            Whether to cache inputs and first stage results, which will allow refitting a different final model
+        inference: string, :class:`.Inference` instance, or None
+            Method for performing inference.  This estimator supports 'bootstrap'
+            (or an instance of :class:`.BootstrapInference`), 'blb' or 'auto'
+            (for Bootstrap-of-Little-Bags based inference)
+
+        Returns
+        -------
+        self
+        """
+        if sample_var is not None:
+            raise ValueError("This estimator does not support sample_var!")
+        if X is None:
+            raise ValueError("This estimator does not support X=None!")
+        Y, T, X, W = check_inputs(Y, T, X, W=W, multi_output_T=True, multi_output_Y=True)
+        return super().fit(Y, T, X=X, W=W,
+                           sample_weight=sample_weight, sample_var=sample_var, groups=groups,
+                           cache_values=cache_values,
+                           inference=inference)
+
+    def refit_final(self, *, inference='auto'):
+        return super().refit_final(inference=inference)
+    refit_final.__doc__ = _OrthoLearner.refit_final.__doc__
+
+    def feature_importances(self, max_depth=4, depth_decay_exponent=2.0):
+        imps = self.model_final_.feature_importances(max_depth=max_depth, depth_decay_exponent=depth_decay_exponent)
+        return imps.reshape(self._d_y + (-1,))
+
+    def shap_values(self, X, *, feature_names=None, treatment_names=None, output_names=None, background_samples=100):
+        feature_names = self.cate_feature_names(feature_names)
+
+        return _shap_explain_multitask_model_cate(self.const_marginal_effect, self.model_cate.estimators_, X,
+                                                  self._d_t, self._d_y, featurizer=self.featurizer_,
+                                                  feature_names=feature_names,
+                                                  treatment_names=treatment_names,
+                                                  output_names=output_names,
+                                                  input_names=self._input_names,
+                                                  background_samples=background_samples)
+    shap_values.__doc__ = LinearCateEstimator.shap_values.__doc__
+
+    @property
+    def feature_importances_(self):
+        return self.feature_importances()
+
+    @property
+    def model_final(self):
+        return self._gen_model_final()
+
+    @model_final.setter
+    def model_final(self, model):
+        if model is not None:
+            raise ValueError("Parameter `model_final` cannot be altered for this estimator!")
+
+    def __len__(self):
+        """Return the number of estimators in the ensemble."""
+        return self.model_cate.__len__()
+
+    def __getitem__(self, index):
+        """Return the index'th estimator in the ensemble."""
+        return self.model_cate.__getitem__(index)
+
+    def __iter__(self):
+        """Return iterator over estimators in the ensemble."""
+        return self.model_cate.__iter__()
+
+    #######################################################
+    # These should be removed once `n_splits` is deprecated
+    #######################################################
+
+    @property
+    def n_crossfit_splits(self):
+        return self.cv
+
+    @n_crossfit_splits.setter
+    def n_crossfit_splits(self, value):
+        if value != 'raise':
+            warn("Deprecated by parameter `n_crossfit_splits` and will be removed in next version.")
+        self.cv = value