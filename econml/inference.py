--- conflicted
+++ resolved
@@ -1046,11 +1046,11 @@
         self.treatment_names = treatment_names
 
     def __str__(self):
-        return self.print().as_text()
+        return self._print().as_text()
 
     def _repr_html_(self):
         '''Display as HTML in IPython notebook.'''
-        return self.print().as_html()
+        return self._print().as_html()
 
     @property
     def mean_point(self):
@@ -1085,9 +1085,14 @@
             raise AttributeError("Only point estimates are available!")
         return np.sqrt(np.mean(self.pred_stderr**2, axis=0))
 
-    def zstat(self, *, value=None):
+    def zstat(self, *, value=0):
         """
         Get the z statistic of the mean point estimate of each treatment on each outcome for sample X.
+
+        Parameters
+        ----------
+        value: optinal float (default=0)
+            The mean value of the metric you'd like to test under null hypothesis.
 
         Returns
         -------
@@ -1101,9 +1106,14 @@
         zstat = (self.mean_point - value) / self.stderr_mean
         return zstat
 
-    def pvalue(self, *, value=None):
+    def pvalue(self, *, value=0):
         """
         Get the p value of the z test of each treatment on each outcome for sample X.
+
+        Parameters
+        ----------
+        value: optinal float (default=0)
+            The mean value of the metric you'd like to test under null hypothesis.
 
         Returns
         -------
@@ -1116,9 +1126,15 @@
         pvalue = norm.sf(np.abs(self.zstat(value=value)), loc=0, scale=1) * 2
         return pvalue
 
-    def conf_int_mean(self, *, alpha=None):
+    def conf_int_mean(self, *, alpha=.1):
         """
         Get the confidence interval of the mean point estimate of each treatment on each outcome for sample X.
+
+        Parameters
+        ----------
+        alpha: optional float in [0, 1] (default=.1)
+            The overall level of confidence of the reported interval.
+            The alpha/2, 1-alpha/2 confidence interval is reported. 
 
         Returns
         -------
@@ -1155,9 +1171,15 @@
         """
         return np.std(self.pred, axis=0)
 
-    def percentile_point(self, *, alpha=None):
+    def percentile_point(self, *, alpha=.1):
         """
         Get the confidence interval of the point estimate of each treatment on each outcome for sample X.
+
+        Parameters
+        ----------
+        alpha: optional float in [0, 1] (default=.1)
+            The overall level of confidence of the reported interval.
+            The alpha/2, 1-alpha/2 confidence interval is reported. 
 
         Returns
         -------
@@ -1172,24 +1194,17 @@
         upper_percentile_point = np.percentile(self.pred, (1 - alpha / 2) * 100, axis=0)
         return lower_percentile_point, upper_percentile_point
 
-    @property
-    def stderr_point(self):
-        """
-        Get the standard error of the point estimate of each treatment on each outcome for sample X.
-
-        Returns
-        -------
-        stderr_point : array-like, shape (d_y, d_t)
-            The standard error of the point estimate of each treatment on each outcome for sample X.
-            Note that when Y or T is a vector rather than a 2-dimensional array,
-            the corresponding singleton dimensions in the output will be collapsed
-            (e.g. if both are vectors, then the output of this method will be a scalar)
-        """
-        return np.sqrt(self.stderr_mean**2 + self.std_point**2)
-
-    def conf_int_point(self, *, alpha=None, tol=None):
+    def conf_int_point(self, *, alpha=.1, tol=.001):
         """
         Get the confidence interval of the point estimate of each treatment on each outcome for sample X.
+
+        Parameters
+        ----------
+        alpha: optional float in [0, 1] (default=.1)
+            The overall level of confidence of the reported interval.
+            The alpha/2, 1-alpha/2 confidence interval is reported. 
+        tol:  optinal float(default=.001)
+            The stopping criterion. The iterations will stop when the outcome is less than ``tol``
 
         Returns
         -------
@@ -1199,34 +1214,62 @@
             the corresponding singleton dimensions in the output will be collapsed
             (e.g. if both are vectors, then the output of this method will also be a vector)
         """
-<<<<<<< HEAD
+        if self.pred_stderr is None:
+            raise AttributeError("Only point estimates are available!")
         alpha = self.alpha if alpha is None else alpha
         tol = self.tol if tol is None else tol
         lower_ci_point = np.array([self._mixture_ppf(alpha / 2, self.pred, self.pred_stderr, tol)])
         upper_ci_point = np.array([self._mixture_ppf(1 - alpha / 2, self.pred, self.pred_stderr, tol)])
         return lower_ci_point, upper_ci_point
-=======
-        if self.pred_stderr is None:
-            raise AttributeError("Only point estimates are available!")
-        lower_ci_point = np.array([self._mixture_ppf(self.alpha / 2, self.pred, self.pred_stderr, self.tol)])
-        upper_ci_point = np.array([self._mixture_ppf(1 - self.alpha / 2, self.pred, self.pred_stderr, self.tol)])
-        return np.array([lower_ci_point]) if np.isscalar(lower_ci_point) else lower_ci_point,\
-            np.array([upper_ci_point]) if np.isscalar(upper_ci_point) else upper_ci_point
->>>>>>> f0b0e5b9
+
+    @property
+    def stderr_point(self):
+        """
+        Get the standard error of the point estimate of each treatment on each outcome for sample X.
+
+        Returns
+        -------
+        stderr_point : array-like, shape (d_y, d_t)
+            The standard error of the point estimate of each treatment on each outcome for sample X.
+            Note that when Y or T is a vector rather than a 2-dimensional array,
+            the corresponding singleton dimensions in the output will be collapsed
+            (e.g. if both are vectors, then the output of this method will be a scalar)
+        """
+        return np.sqrt(self.stderr_mean**2 + self.std_point**2)
 
     def summary(self, alpha=0.1, value=0, decimals=3, tol=0.001, output_names=None, treatment_names=None):
-        return self.print(alpha=alpha, value=value, decimals=decimals,
-                          tol=tol, output_names=output_names, treatment_names=treatment_names)
-
-    def print(self, *, alpha=None, value=None, decimals=None, tol=None, output_names=None, treatment_names=None):
         """
         Output the summary inferences above.
+
+        Parameters
+        ----------
+        alpha: optional float in [0, 1] (default=0.1)
+            The overall level of confidence of the reported interval.
+            The alpha/2, 1-alpha/2 confidence interval is reported.
+        value: optinal float (default=0)
+            The mean value of the metric you'd like to test under null hypothesis.
+        decimals: optinal int (default=3)
+            Number of decimal places to round each column to.
+        tol:  optinal float (default=0.001)
+            The stopping criterion. The iterations will stop when the outcome is less than ``tol``
+        output_names: optional list of strings or None (default is None)
+                The names of the outputs
+        treatment_names: optional list of strings or None (default is None)
+            The names of the treatments
 
         Returns
         -------
         smry : Summary instance
             this holds the summary tables and text, which can be printed or
             converted to various output formats.
+        """
+        return self._print(alpha=alpha, value=value, decimals=decimals,
+                           tol=tol, output_names=output_names, treatment_names=treatment_names)
+
+    def _print(self, *, alpha=None, value=None, decimals=None, tol=None, output_names=None, treatment_names=None):
+        """
+        Helper function to be used by both `summary` and `__repr__`, in the former case with passed attributes
+        in the latter case with None inputs, hence using the `__init__` params.
         """
         alpha = self.alpha if alpha is None else alpha
         value = self.value if value is None else value
@@ -1236,27 +1279,16 @@
         output_names = self.output_names if output_names is None else output_names
 
         # 1. Uncertainty of Mean Point Estimate
-<<<<<<< HEAD
         res1 = self._res_to_2darray(self.d_t, self.d_y, self.mean_point, decimals)
-        res1 = np.hstack((res1, self._res_to_2darray(self.d_t, self.d_y, self.stderr_mean, decimals)))
-        res1 = np.hstack((res1, self._res_to_2darray(self.d_t, self.d_y, self.zstat(value=value), decimals)))
-        res1 = np.hstack((res1, self._res_to_2darray(self.d_t, self.d_y, self.pvalue(value=value), decimals)))
-        res1 = np.hstack((res1, self._res_to_2darray(self.d_t, self.d_y,
-                                                     self.conf_int_mean(alpha=alpha)[0], decimals)))
-        res1 = np.hstack((res1, self._res_to_2darray(self.d_t, self.d_y,
-                                                     self.conf_int_mean(alpha=alpha)[1], decimals)))
-
-=======
-        res1 = self._res_to_2darray(self.d_t, self.d_y, self.mean_point, self.decimals)
         if self.pred_stderr is not None:
-            res1 = np.hstack((res1, self._res_to_2darray(self.d_t, self.d_y, self.stderr_mean, self.decimals)))
-            res1 = np.hstack((res1, self._res_to_2darray(self.d_t, self.d_y, self.zstat, self.decimals)))
-            res1 = np.hstack((res1, self._res_to_2darray(self.d_t, self.d_y, self.pvalue, self.decimals)))
-            res1 = np.hstack((res1, self._res_to_2darray(self.d_t, self.d_y, self.conf_int_mean[0], self.decimals)))
-            res1 = np.hstack((res1, self._res_to_2darray(self.d_t, self.d_y, self.conf_int_mean[1], self.decimals)))
-
-        treatment_names = self.treatment_names
->>>>>>> f0b0e5b9
+            res1 = np.hstack((res1, self._res_to_2darray(self.d_t, self.d_y, self.stderr_mean, decimals)))
+            res1 = np.hstack((res1, self._res_to_2darray(self.d_t, self.d_y, self.zstat(value=value), decimals)))
+            res1 = np.hstack((res1, self._res_to_2darray(self.d_t, self.d_y, self.pvalue(value=value), decimals)))
+            res1 = np.hstack((res1, self._res_to_2darray(self.d_t, self.d_y,
+                                                         self.conf_int_mean(alpha=alpha)[0], decimals)))
+            res1 = np.hstack((res1, self._res_to_2darray(self.d_t, self.d_y,
+                                                         self.conf_int_mean(alpha=alpha)[1], decimals)))
+
         if treatment_names is None:
             treatment_names = ['T' + str(i) for i in range(self.d_t)]
         if output_names is None:
@@ -1271,30 +1303,15 @@
         # 2. Distribution of Point Estimate
         res2 = self._res_to_2darray(self.d_t, self.d_y, self.std_point, decimals)
         res2 = np.hstack((res2, self._res_to_2darray(self.d_t, self.d_y,
-                                                     self.percentile_point(alpha=alpha)[0], decimals)))
+                                                     self._percentile_point(alpha=alpha)[0], decimals)))
         res2 = np.hstack((res2, self._res_to_2darray(self.d_t, self.d_y,
-                                                     self.percentile_point(alpha=alpha)[1], decimals)))
+                                                     self._percentile_point(alpha=alpha)[1], decimals)))
         metric_name2 = ['std_point', 'pct_point_lower', 'pct_point_upper']
         myheaders2 = [name + '\n' + tname for name in metric_name2 for tname in treatment_names
                       ] if self.d_t > 1 else [name for name in metric_name2]
         mystubs2 = output_names if self.d_y > 1 else []
         title2 = "Distribution of Point Estimate"
 
-<<<<<<< HEAD
-        # 3. Total Variance of Point Estimate
-        res3 = self._res_to_2darray(self.d_t, self.d_y, self.stderr_point, decimals)
-        res3 = np.hstack((res3, self._res_to_2darray(self.d_t, self.d_y,
-                                                     self.conf_int_point(alpha=alpha, tol=tol)[0], decimals)))
-        res3 = np.hstack((res3, self._res_to_2darray(self.d_t, self.d_y,
-                                                     self.conf_int_point(alpha=alpha, tol=tol)[1], decimals)))
-        metric_name3 = ['stderr_point', 'ci_point_lower', 'ci_point_upper']
-        myheaders3 = [name + '\n' + tname for name in metric_name3 for tname in treatment_names
-                      ] if self.d_t > 1 else [name for name in metric_name3]
-        mystubs3 = output_names if self.d_y > 1 else []
-        title3 = "Total Variance of Point Estimate"
-
-=======
->>>>>>> f0b0e5b9
         smry = Summary()
         smry.add_table(res1, myheaders1, mystubs1, title1)
         if self.pred_stderr is not None:
@@ -1306,9 +1323,11 @@
             # 3. Total Variance of Point Estimate
             res3 = self._res_to_2darray(self.d_t, self.d_y, self.stderr_point, self.decimals)
             res3 = np.hstack((res3, self._res_to_2darray(self.d_t, self.d_y,
-                                                         self.conf_int_point[0], self.decimals)))
+                                                         self.conf_int_point(alpha=alpha, tol=tol)[0],
+                                                         self.decimals)))
             res3 = np.hstack((res3, self._res_to_2darray(self.d_t, self.d_y,
-                                                         self.conf_int_point[1], self.decimals)))
+                                                         self.conf_int_point(alpha=alpha, tol=tol)[1],
+                                                         self.decimals)))
             metric_name3 = ['stderr_point', 'ci_point_lower', 'ci_point_upper']
             myheaders3 = [name + '\n' + tname for name in metric_name3 for tname in treatment_names
                           ] if self.d_t > 1 else [name for name in metric_name3]
