--- conflicted
+++ resolved
@@ -557,11 +557,7 @@
                          random_state=random_state)
 
     # override only so that we can update the docstring to indicate support for `StatsModelsInference`
-<<<<<<< HEAD
-    def fit(self, Y, T, X=None, W=None, sample_weight=None, sample_var=None, inference='auto'):
-=======
-    def fit(self, Y, T, X=None, W=None, *, sample_weight=None, sample_var=None, groups=None, inference=None):
->>>>>>> ee255d82
+    def fit(self, Y, T, X=None, W=None, sample_weight=None, sample_var=None, groups=None, inference='auto'):
         """
         Estimate the counterfactual model from data, i.e. estimates functions τ(·,·,·), ∂τ(·,·).
 
@@ -707,11 +703,7 @@
                          n_splits=n_splits,
                          random_state=random_state)
 
-<<<<<<< HEAD
-    def fit(self, Y, T, X=None, W=None, sample_weight=None, sample_var=None, inference='auto'):
-=======
-    def fit(self, Y, T, X=None, W=None, *, sample_weight=None, sample_var=None, groups=None, inference=None):
->>>>>>> ee255d82
+    def fit(self, Y, T, X=None, W=None, sample_weight=None, sample_var=None, groups=None, inference='auto'):
         """
         Estimate the counterfactual model from data, i.e. estimates functions τ(·,·,·), ∂τ(·,·).
 
@@ -1112,11 +1104,7 @@
                          categories=categories,
                          n_splits=n_crossfit_splits, random_state=random_state)
 
-<<<<<<< HEAD
-    def fit(self, Y, T, X=None, W=None, sample_weight=None, sample_var=None, inference='auto'):
-=======
-    def fit(self, Y, T, X=None, W=None, *, sample_weight=None, sample_var=None, groups=None, inference=None):
->>>>>>> ee255d82
+    def fit(self, Y, T, X=None, W=None, sample_weight=None, sample_var=None, groups=None, inference='auto'):
         """
         Estimate the counterfactual model from data, i.e. estimates functions τ(·,·,·), ∂τ(·,·).
 
