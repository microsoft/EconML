# Copyright (c) PyWhy contributors. All rights reserved.
# Licensed under the MIT License.

"""

Orthogonal Machine Learning is a general approach to estimating causal models
by formulating them as minimizers of some loss function that depends on
auxiliary regression models that also need to be estimated from data. The
class in this module implements the general logic in a very versatile way
so that various child classes can simply instantiate the appropriate models
and save a lot of code repetition.

References
----------

Dylan Foster, Vasilis Syrgkanis (2019). Orthogonal Statistical Learning.
    ACM Conference on Learning Theory. https://arxiv.org/abs/1901.09036

Xinkun Nie, Stefan Wager (2017). Quasi-Oracle Estimation of Heterogeneous Treatment Effects.
    https://arxiv.org/abs/1712.04912

Chernozhukov et al. (2017). Double/debiased machine learning for treatment and structural parameters.
    The Econometrics Journal. https://arxiv.org/abs/1608.00060

"""

import copy
from collections import namedtuple
from warnings import warn
from abc import abstractmethod
import inspect
from collections import defaultdict
import re

import numpy as np
from sklearn.base import clone
from sklearn.model_selection import KFold, StratifiedKFold, GroupKFold, StratifiedGroupKFold, check_cv
from sklearn.preprocessing import (FunctionTransformer, LabelEncoder,
                                   OneHotEncoder)
from sklearn.utils import check_random_state

from ._cate_estimator import (BaseCateEstimator, LinearCateEstimator,
                              TreatmentExpansionMixin)
from .inference import BootstrapInference
from .utilities import (_deprecate_positional, check_input_arrays,
                        cross_product, filter_none_kwargs,
                        inverse_onehot, jacify_featurizer, ndim, reshape, shape, transpose)
from .sklearn_extensions.model_selection import ModelSelector

try:
    import ray
except ImportError as exn:
    from .utilities import MissingModule
    ray = MissingModule(
        "Ray is not a dependency of the base econml package; install econml[ray] or econml[all] to require it, "
        "or install ray separately, to use functionality that depends on ray", exn)


def _fit_fold(model, train_idxs, test_idxs, calculate_scores, args, kwargs):
    """
    Fits a single model on the training data and calculates the nuisance value on the test data.
    model:  object
        An object that supports fit and predict. Fit must accept all the args
        and the keyword arguments kwargs. Similarly predict must all accept
        all the args as arguments and kwards as keyword arguments. The fit
        function estimates a model of the nuisance function, based on the input
        data to fit. Predict evaluates the fitted nuisance function on the input
        data to predict.

    train_idxs (array-like): Indices for the training data.
    test_idxs (array-like): Indices for the test data.
    calculate_scores (bool): Whether to calculate scores after fitting.

    args : a sequence of (numpy matrices or None)
        Each matrix is a data variable whose first index corresponds to a sample
    kwargs : a sequence of key-value args, with values being (numpy matrices or None)
        Each keyword argument is of the form Var=x, with x a numpy array. Each
        of these arrays are data variables. The model fit and predict will be
        called with signature: `model.fit(*args, **kwargs)` and
        `model.predict(*args, **kwargs)`. Key-value arguments that have value
        None, are ommitted from the two calls. So all the args and the non None
        kwargs variables must be part of the models signature.
    Returns:
    --------
    -Tuple containing:
    nuisance_temp (tuple): Predictions or values of interest from the model.
    fitted_model: The fitted model after training.
    test_idxs (array-like): Indices of the test data.
    score_temp (tuple or None): Scores calculated after fitting if `calculate_scores` is True, otherwise None.
    """
    model = clone(model, safe=False)

    if len(np.intersect1d(train_idxs, test_idxs)) > 0:
        raise AttributeError(
            "Invalid crossfitting fold structure. Train and test indices of each fold must be disjoint. {},{}".format(
                train_idxs, test_idxs))

    args_train = tuple(var[train_idxs] if var is not None else None for var in args)
    args_test = tuple(var[test_idxs] if var is not None else None for var in args)

    kwargs_train = {key: var[train_idxs] for key, var in kwargs.items()}
    kwargs_test = {key: var[test_idxs] for key, var in kwargs.items()}

    model.train(False, *args_train, **kwargs_train)
    nuisance_temp = model.predict(*args_test, **kwargs_test)

    if not isinstance(nuisance_temp, tuple):
        nuisance_temp = (nuisance_temp,)

    if calculate_scores:
        score_temp = model.score(*args_test, **kwargs_test)

        if not isinstance(score_temp, tuple):
            score_temp = (score_temp,)

    return nuisance_temp, model, test_idxs, (score_temp if calculate_scores else None)


def _crossfit(model: ModelSelector, folds, use_ray, ray_remote_fun_option, *args, **kwargs):
    """
    General crossfit based calculation of nuisance parameters.

    Parameters
    ----------
    model : ModelSelector
        An object that has train and predict methods.
        The train method must take an 'is_selecting' argument first, and then
        accept positional arguments `args` and keyword arguments `kwargs`; the predict method
        just takes those `args` and `kwargs`. The train
        method selects or estimates a model of the nuisance function, based on the input
        data to fit. Predict evaluates the fitted nuisance function on the input
        data to predict.
    folds : list of tuple or None
        The crossfitting fold structure. Every entry in the list is a tuple whose
        first element are the training indices of the args and kwargs data and
        the second entry are the test indices. If the union of the test indices
        is not the full set of all indices, then the remaining nuisance parameters
        for the missing indices have value NaN.  If folds is None, then cross fitting
        is not performed; all indices are used for both model fitting and prediction
    use_ray: bool, default False
        Flag to indicate whether to use ray to parallelize the cross-fitting step.
    ray_remote_fun_option: dict, default None
        Options to pass to the ray.remote decorator.
    args : a sequence of (numpy matrices or None)
        Each matrix is a data variable whose first index corresponds to a sample
    kwargs : a sequence of key-value args, with values being (numpy matrices or None)
        Each keyword argument is of the form Var=x, with x a numpy array. Each
        of these arrays are data variables. The model fit and predict will be
        called with signature: `model.fit(*args, **kwargs)` and
        `model.predict(*args, **kwargs)`. Key-value arguments that have value
        None, are ommitted from the two calls. So all the args and the non None
        kwargs variables must be part of the models signature.

    Returns
    -------
    nuisances : tuple of array_like
        Each entry in the tuple is a nuisance parameter matrix. Each row i-th in the
        matrix corresponds to the value of the nuisance parameter for the i-th input
        sample.
    model_list : list of object of same type as input model
        The cloned and fitted models for each fold. Can be used for inspection of the
        variability of the fitted models across folds.
    fitted_inds : np array1d
        The indices of the arrays for which the nuisance value was calculated. This
        corresponds to the union of the indices of the test part of each fold in
        the input fold list.
    scores : tuple of list of float or None
        The out-of-sample model scores for each nuisance model

    Examples
    --------

    .. testcode::

        import numpy as np
        from sklearn.model_selection import KFold
        from sklearn.linear_model import Lasso
        from econml._ortho_learner import _crossfit
        class Wrapper:
            def __init__(self, model):
                self._model = model
            def train(self, is_selecting, X, y, W=None):
                self._model.fit(X, y)
                return self
            def predict(self, X, y, W=None):
                return self._model.predict(X)
        np.random.seed(123)
        X = np.random.normal(size=(5000, 3))
        y = X[:, 0] + np.random.normal(size=(5000,))
        folds = list(KFold(2).split(X, y))
        model = Lasso(alpha=0.01)
        use_ray = False
        ray_remote_fun_option = {}
        nuisance, model_list, fitted_inds, scores = _crossfit(Wrapper(model),folds, use_ray, ray_remote_fun_option,
         X, y,W=y, Z=None)

    >>> nuisance
    (array([-1.105728... , -1.537566..., -2.451827... , ...,  1.106287...,
       -1.829662..., -1.782273...]),)
    >>> model_list
    [<Wrapper object at 0x...>, <Wrapper object at 0x...>]
    >>> fitted_inds
    array([   0,    1,    2, ..., 4997, 4998, 4999])

    """
    model_list = []

    kwargs = filter_none_kwargs(**kwargs)
    model.train(True, *args, **kwargs)

    calculate_scores = hasattr(model, 'score')
    # remove None arguments

    if folds is None:  # skip crossfitting
        model_list.append(clone(model, safe=False))
        model_list[0].train(True, *args, **kwargs)
        model_list[0].train(False, *args, **kwargs)  # fit the selected model
        nuisances = model_list[0].predict(*args, **kwargs)
        scores = model_list[0].score(*args, **kwargs) if calculate_scores else None

        if not isinstance(nuisances, tuple):
            nuisances = (nuisances,)
        if not isinstance(scores, tuple):
            scores = (scores,)

        # scores entries should be lists of scores, so make each entry a singleton list
        scores = tuple([s] for s in scores)

        first_arr = args[0] if args else kwargs.items()[0][1]
        return nuisances, model_list, np.arange(first_arr.shape[0]), scores

    folds = list(folds)
    fold_refs = []
    if use_ray:
        # Adding the kwargs to ray object store to be used by remote functions for each fold to avoid IO overhead
        ray_args = ray.put(kwargs)
        for idx, (train_idxs, test_idxs) in enumerate(folds):
            fold_refs.append(
                ray.remote(_fit_fold).options(**ray_remote_fun_option).remote(model, train_idxs, test_idxs,
                                                                              calculate_scores, args, ray_args))
    fitted_inds = []
    for idx, (train_idxs, test_idxs) in enumerate(folds):
        if use_ray:
            nuisance_temp, model, test_idxs, score_temp = ray.get(fold_refs[idx])
        else:
            nuisance_temp, model, test_idxs, score_temp = _fit_fold(model, train_idxs, test_idxs,
                                                                    calculate_scores, args, kwargs)

        if len(np.intersect1d(fitted_inds, test_idxs)) > 0:
            raise AttributeError(
                "Invalid crossfitting fold structure. The same index appears in two test folds.")
        fitted_inds = np.concatenate((fitted_inds, test_idxs))
        if idx == 0:
            nuisances = tuple([np.full((args[0].shape[0],) + nuis.shape[1:], np.nan) for nuis in nuisance_temp])

        for it, nuis in enumerate(nuisance_temp):
            nuisances[it][test_idxs] = nuis

        if calculate_scores:
            if idx == 0:
                scores = tuple([] for _ in score_temp)
            for it, score in enumerate(score_temp):
                scores[it].append(score)

        model_list.append(model)

    return nuisances, model_list, np.sort(fitted_inds.astype(int)), (scores if calculate_scores else None)


CachedValues = namedtuple('CachedValues', ['nuisances',
                                           'Y', 'T', 'X', 'W', 'Z', 'sample_weight', 'freq_weight',
                                           'sample_var', 'groups'])


class _OrthoLearner(TreatmentExpansionMixin, LinearCateEstimator):
    """
    Base class for all orthogonal learners. This class is a parent class to any method that has
    the following architecture:

    1.  The CATE :math:`\\theta(X)` is the minimizer of some expected loss function

        .. math ::
            \\mathbb{E}[\\ell(V; \\theta(X), h(V))]

        where :math:`V` are all the random variables and h is a vector of nuisance functions. Alternatively,
        the class would also work if :math:`\\theta(X)` is the solution to a set of moment equations that
        also depend on nuisance functions :math:`h`.

    2.  To estimate :math:`\\theta(X)` we first fit the h functions and calculate :math:`h(V_i)` for each sample
        :math:`i` in a crossfit manner:

            - Let (F1_train, F1_test), ..., (Fk_train, Fk_test) be any KFold partition
              of the data, where Ft_train, Ft_test are subsets of indices of the input samples and such that
              F1_train is disjoint from F1_test. The sets F1_test, ..., Fk_test form an incomplete partition
              of all the input indices, i.e. they are be disjoint and their union could potentially be a subset of
              all input indices. For instance, in a time series split F0_train could be a prefix of the data and
              F0_test the suffix. Typically, these folds will be created
              by a KFold split, i.e. if S1, ..., Sk is any partition of the data, then Ft_train is the set of
              all indices except St and Ft_test = St. If the union of the Ft_test is not all the data, then only the
              subset of the data in the union of the Ft_test sets will be used in the final stage.

            - Then for each t in [1, ..., k]

                - Estimate a model :math:`\\hat{h}_t` for :math:`h` using Ft_train
                - Evaluate the learned :math:`\\hat{h}_t` model on the data in Ft_test and use that value
                  as the nuisance value/vector :math:`\\hat{U}_i=\\hat{h}(V_i)` for the indices i in Ft_test

    3.  Estimate the model for :math:`\\theta(X)` by minimizing the empirical (regularized) plugin loss on
        the subset of indices for which we have a nuisance value, i.e. the union of {F1_test, ..., Fk_test}:

        .. math ::
            \\mathbb{E}_n[\\ell(V; \\theta(X), \\hat{h}(V))]\
            = \\frac{1}{n} \\sum_{i=1}^n \\ell(V_i; \\theta(X_i), \\hat{U}_i)

        The method is a bit more general in that the final step does not need to be a loss minimization step.
        The class takes as input a model for fitting an estimate of the nuisance h given a set of samples
        and predicting the value of the learned nuisance model on any other set of samples. It also
        takes as input a model for the final estimation, that takes as input the data and their associated
        estimated nuisance values from the first stage and fits a model for the CATE :math:`\\theta(X)`. Then
        at predict time, the final model given any set of samples of the X variable, returns the estimated
        :math:`\\theta(X)`.

    The method essentially implements all the crossfit and plugin logic, so that any child classes need
    to only implement the appropriate `model_nuisance` and `model_final` and essentially nothing more.
    It also implements the basic preprocessing logic behind the expansion of discrete treatments into
    one-hot encodings.

    Parameters
    ----------
    discrete_treatment: bool
        Whether the treatment values should be treated as categorical, rather than continuous, quantities

    treatment_featurizer : :term:`transformer` or None
        Must support fit_transform and transform. Used to create composite treatment in the final CATE regression.
        The final CATE will be trained on the outcome of featurizer.fit_transform(T).
        If featurizer=None, then CATE is trained on T.

    discrete_instrument: bool
        Whether the instrument values should be treated as categorical, rather than continuous, quantities

    categories: 'auto' or list
        The categories to use when encoding discrete treatments (or 'auto' to use the unique sorted values).
        The first category will be treated as the control treatment.

    cv: int, cross-validation generator or an iterable
        Determines the cross-validation splitting strategy.
        Possible inputs for cv are:

        - None, to use the default 3-fold cross-validation,
        - integer, to specify the number of folds.
        - :term:`CV splitter`
        - An iterable yielding (train, test) splits as arrays of indices.

        For integer/None inputs, if the treatment is discrete
        :class:`~sklearn.model_selection.StratifiedKFold` is used, else,
        :class:`~sklearn.model_selection.KFold` is used
        (with a random shuffle in either case).

        Unless an iterable is used, we call `split(concat[Z, W, X], T)` to generate the splits. If all
        Z, W, X are None, then we call `split(ones((T.shape[0], 1)), T)`.

    random_state: int, :class:`~numpy.random.mtrand.RandomState` instance or None
        If int, random_state is the seed used by the random number generator;
        If :class:`~numpy.random.mtrand.RandomState` instance, random_state is the random number generator;
        If None, the random number generator is the :class:`~numpy.random.mtrand.RandomState` instance used
        by :mod:`np.random<numpy.random>`.

    mc_iters: int, optional
        The number of times to rerun the first stage models to reduce the variance of the nuisances.

    mc_agg: {'mean', 'median'}, default 'mean'
        How to aggregate the nuisance value for each sample across the `mc_iters` monte carlo iterations of
        cross-fitting.

    allow_missing: bool
        Whether to allow missing values in X, W. If True, will need to supply nuisance models that can handle
        missing values.

    use_ray: bool, default False
        Whether to use ray to parallelize the cross-fitting step.

    ray_remote_func_options: dict, default None
        Options to pass to the ray.remote decorator.

    Examples
    --------

    The example code below implements a very simple version of the double machine learning
    method on top of the :class:`._OrthoLearner` class, for expository purposes.
    For a more elaborate implementation of a Double Machine Learning child class of the class
    :class:`._OrthoLearner` check out :class:`.DML`
    and its child classes:

    .. testcode::

        import numpy as np
        from sklearn.linear_model import LinearRegression
        from econml._ortho_learner import _OrthoLearner
        class ModelNuisance:
            def __init__(self, model_t, model_y):
                self._model_t = model_t
                self._model_y = model_y
            def train(self, is_selecting, Y, T, W=None):
                self._model_t.fit(W, T)
                self._model_y.fit(W, Y)
                return self
            def predict(self, Y, T, W=None):
                return Y - self._model_y.predict(W), T - self._model_t.predict(W)
        class ModelFinal:
            def __init__(self):
                return
            def fit(self, Y, T, W=None, nuisances=None):
                Y_res, T_res = nuisances
                self.model = LinearRegression(fit_intercept=False).fit(T_res.reshape(-1, 1), Y_res)
                return self
            def predict(self, X=None):
                return self.model.coef_[0]
            def score(self, Y, T, W=None, nuisances=None):
                Y_res, T_res = nuisances
                return np.mean((Y_res - self.model.predict(T_res.reshape(-1, 1)))**2)
        class OrthoLearner(_OrthoLearner):
            def _gen_ortho_learner_model_nuisance(self):
                return ModelNuisance(LinearRegression(), LinearRegression())
            def _gen_ortho_learner_model_final(self):
                return ModelFinal()
        np.random.seed(123)
        X = np.random.normal(size=(100, 3))
        y = X[:, 0] + X[:, 1] + np.random.normal(0, 0.1, size=(100,))
        est = OrthoLearner(cv=2, binary_outcome=False, discrete_treatment=False, treatment_featurizer=None,
                           discrete_instrument=False, categories='auto', random_state=None)
        est.fit(y, X[:, 0], W=X[:, 1:])

    >>> est.score_
    0.00756830...
    >>> est.const_marginal_effect()
    1.02364992...
    >>> est.effect()
    array([1.023649...])
    >>> est.effect(T0=0, T1=10)
    array([10.236499...])
    >>> est.score(y, X[:, 0], W=X[:, 1:])
    0.00727995...
    >>> est.ortho_learner_model_final_.model
    LinearRegression(fit_intercept=False)
    >>> est.ortho_learner_model_final_.model.coef_
    array([1.023649...])

    The following example shows how to do double machine learning with discrete treatments, using
    the _OrthoLearner:

    .. testcode::

        class ModelNuisance:
            def __init__(self, model_t, model_y):
                self._model_t = model_t
                self._model_y = model_y
            def train(self, is_selecting, Y, T, W=None):
                self._model_t.fit(W, np.matmul(T, np.arange(1, T.shape[1]+1)))
                self._model_y.fit(W, Y)
                return self
            def predict(self, Y, T, W=None):
                return Y - self._model_y.predict(W), T - self._model_t.predict_proba(W)[:, 1:]
        class ModelFinal:
            def __init__(self):
                return
            def fit(self, Y, T, W=None, nuisances=None):
                Y_res, T_res = nuisances
                self.model = LinearRegression(fit_intercept=False).fit(T_res.reshape(-1, 1), Y_res)
                return self
            def predict(self):
                # theta needs to be of dimension (1, d_t) if T is (n, d_t)
                return np.array([[self.model.coef_[0]]])
            def score(self, Y, T, W=None, nuisances=None):
                Y_res, T_res = nuisances
                return np.mean((Y_res - self.model.predict(T_res.reshape(-1, 1)))**2)
        from sklearn.linear_model import LogisticRegression
        class OrthoLearner(_OrthoLearner):
            def _gen_ortho_learner_model_nuisance(self):
                return ModelNuisance(LogisticRegression(solver='lbfgs'), LinearRegression())
            def _gen_ortho_learner_model_final(self):
                return ModelFinal()
        np.random.seed(123)
        W = np.random.normal(size=(100, 3))
        import scipy.special
        T = np.random.binomial(1, scipy.special.expit(W[:, 0]))
        y = T + W[:, 0] + np.random.normal(0, 0.01, size=(100,))
        est = OrthoLearner(cv=2, binary_outcome=False, discrete_treatment=True, discrete_instrument=False,
                           treatment_featurizer=None, categories='auto', random_state=None)
        est.fit(y, T, W=W)

    >>> est.score_
    0.00673015...
    >>> est.const_marginal_effect()
    array([[1.008401...]])
    >>> est.effect()
    array([1.008401...])
    >>> est.score(y, T, W=W)
    0.00310431...
    >>> est.ortho_learner_model_final_.model.coef_[0]
    1.00840170...

    Attributes
    ----------
    models_nuisance_: nested list of objects of type(model_nuisance)
        A nested list of instances of the model_nuisance object. The number of sublist equals to the
        number of monte carlo iterations. Each element in the sublist corresponds to a crossfitting
        fold and is the model instance that was fitted for that training fold.
    ortho_learner_model_final_: object of type(model_final)
        An instance of the model_final object that was fitted after calling fit.
    score_ : float or array of floats
        If the model_final has a score method, then `score_` contains the outcome of the final model
        score when evaluated on the fitted nuisances from the first stage. Represents goodness of fit,
        of the final CATE model.
    nuisance_scores_ : tuple of list of list of float or None
        The out-of-sample scores from training each nuisance model
    """

    def __init__(self, *,
<<<<<<< HEAD
                 binary_outcome,
                 discrete_treatment,
                 treatment_featurizer,
                 discrete_instrument,
                 categories,
                 cv,
                 random_state,
                 mc_iters=None,
                 mc_agg='mean',
                 allow_missing=False):
=======
                 discrete_treatment, treatment_featurizer,
                 discrete_instrument, categories, cv, random_state,
                 mc_iters=None, mc_agg='mean', allow_missing=False, use_ray=False, ray_remote_func_options=None):
        self.actors = []
>>>>>>> 7793184e
        self.cv = cv
        self.binary_outcome = binary_outcome
        self.discrete_treatment = discrete_treatment
        self.treatment_featurizer = treatment_featurizer
        self.discrete_instrument = discrete_instrument
        self.random_state = random_state
        self.categories = categories
        self.mc_iters = mc_iters
        self.mc_agg = mc_agg
        self.allow_missing = allow_missing
        self.use_ray = use_ray
        self.ray_remote_func_options = ray_remote_func_options
        super().__init__()

    def _gen_allowed_missing_vars(self):
        return ['X', 'W'] if self.allow_missing else []

    @abstractmethod
    def _gen_ortho_learner_model_nuisance(self):
        """Must return a fresh instance of a nuisance model selector

        Returns
        -------
        model_nuisance: selector
            The selector for fitting the nuisance function. The returned estimator must implement
            `train` and `predict` methods that both have signatures::

                model_nuisance.train(is_selecting, Y, T, X=X, W=W, Z=Z,
                                sample_weight=sample_weight)
                model_nuisance.predict(Y, T, X=X, W=W, Z=Z,
                                    sample_weight=sample_weight)

            In fact we allow for the model method signatures to skip any of the keyword arguments
            as long as the class is always called with the omitted keyword argument set to ``None``.
            This can be enforced in child classes by re-implementing the fit and the various effect
            methods. If ``discrete_treatment=True``, then the input ``T`` to both above calls will be the
            one-hot encoding of the original input ``T``, excluding the first column of the one-hot.

            If the estimator also provides a score method with the same arguments as fit, it will be used to
            calculate scores during training.
        """
        raise NotImplementedError("Abstract method")

    @abstractmethod
    def _gen_ortho_learner_model_final(self):
        """ Must return a fresh instance of a final model

        Returns
        -------
        model_final: estimator for fitting the response residuals to the features and treatment residuals
            Must implement `fit` and `predict` methods that must have signatures::

                model_final.fit(Y, T, X=X, W=W, Z=Z, nuisances=nuisances,
                                sample_weight=sample_weight, freq_weight=freq_weight, sample_var=sample_var)
                model_final.predict(X=X)

            Predict, should just take the features X and return the constant marginal effect. In fact we allow
            for the model method signatures to skip any of the keyword arguments as long as the class is always
            called with the omitted keyword argument set to ``None``. Moreover, the predict function of the final
            model can take no argument if the class is always called with ``X=None``. This can be enforced in child
            classes by re-implementing the fit and the various effect methods. If ``discrete_treatment=True``,
            then the input ``T`` to both above calls will be the one-hot encoding of the original input ``T``,
            excluding the first column of the one-hot.
        """
        raise NotImplementedError("Abstract method")

    def _check_input_dims(self, Y, T, X=None, W=None, Z=None, *other_arrays):
        assert shape(Y)[0] == shape(T)[0], "Dimension mis-match!"
        for arr in [X, W, Z, *other_arrays]:
            assert (arr is None) or (arr.shape[0] == Y.shape[0]), "Dimension mismatch"
        self._d_x = X.shape[1:] if X is not None else None
        self._d_w = W.shape[1:] if W is not None else None
        self._d_z = Z.shape[1:] if Z is not None else None

    def _check_fitted_dims(self, X):
        if X is None:
            assert self._d_x is None, "X was not None when fitting, so can't be none for score or effect"
        else:
            assert self._d_x == X.shape[1:], "Dimension mis-match of X with fitted X"

    def _check_fitted_dims_w_z(self, W, Z):
        if W is None:
            assert self._d_w is None, "W was not None when fitting, so can't be none for score"
        else:
            assert self._d_w == W.shape[1:], "Dimension mis-match of W with fitted W"

        if Z is None:
            assert self._d_z is None, "Z was not None when fitting, so can't be none for score"
        else:
            assert self._d_z == Z.shape[1:], "Dimension mis-match of Z with fitted Z"

    def _subinds_check_none(self, var, inds):
        return var[inds] if var is not None else None

    def _strata(self, Y, T, X=None, W=None, Z=None,
                sample_weight=None, freq_weight=None, sample_var=None, groups=None,
                cache_values=False, only_final=False, check_input=True):
        arrs = []
        if self.binary_outcome:
            arrs.append(Y)
        if self.discrete_treatment:
            arrs.append(T)
        if self.discrete_instrument:
            arrs.append(Z)

        return self._single_strata_from_discrete_arrays(arrs)

    """
    Combine multiple discrete arrays into a single array for stratification purposes:

    e.g. if arrs are
    [0 1 2 0 1 2 0 1 2 0 1 2],
    [0 1 0 1 0 1 0 1 0 1 0 1],
    [0 0 0 0 0 0 1 1 1 1 1 1]
    then output will be
    [0 8 4 6 2 10 1 9 5 7 3 11]

    Every distinct combination of these discrete arrays will have it's own label.
    """

    def _single_strata_from_discrete_arrays(self, arrs):
        if not arrs:
            return None

        curr_array = np.zeros(shape=arrs[0].ravel().shape, dtype='int')

        for arr in arrs:
            enc = LabelEncoder()
            temp = enc.fit_transform(arr.ravel())
            curr_array = temp + curr_array * len(enc.classes_)

        return curr_array

    def _prefit(self, Y, T, *args, only_final=False, **kwargs):

        # generate an instance of the final model
        self._ortho_learner_model_final = self._gen_ortho_learner_model_final()
        if not only_final:
            # generate an instance of the nuisance model
            self._ortho_learner_model_nuisance = self._gen_ortho_learner_model_nuisance()

        super()._prefit(Y, T, *args, **kwargs)

    @BaseCateEstimator._wrap_fit
    def fit(self, Y, T, *, X=None, W=None, Z=None, sample_weight=None, freq_weight=None, sample_var=None, groups=None,
            cache_values=False, inference=None, only_final=False, check_input=True):
        """
        Estimate the counterfactual model from data, i.e. estimates function :math:`\\theta(\\cdot)`.

        Parameters
        ----------
        Y: (n, d_y) matrix or vector of length n
            Outcomes for each sample
        T: (n, d_t) matrix or vector of length n
            Treatments for each sample
        X: (n, d_x) matrix, optional
            Features for each sample
        W: (n, d_w) matrix, optional
            Controls for each sample
        Z: (n, d_z) matrix, optional
            Instruments for each sample
        sample_weight : (n,) array_like, optional
            Individual weights for each sample. If None, it assumes equal weight.
        freq_weight: (n, ) array_like of int, optional
            Weight for the observation. Observation i is treated as the mean
            outcome of freq_weight[i] independent observations.
            When ``sample_var`` is not None, this should be provided.
        sample_var : {(n,), (n, d_y)} nd array_like, optional
            Variance of the outcome(s) of the original freq_weight[i] observations that were used to
            compute the mean outcome represented by observation i.
        groups: (n,) vector, optional
            All rows corresponding to the same group will be kept together during splitting.
            If groups is not None, the cv argument passed to this class's initializer
            must support a 'groups' argument to its split method.
        cache_values: bool, default False
            Whether to cache the inputs and computed nuisances, which will allow refitting a different final model
        inference: str, :class:`.Inference` instance, or None
            Method for performing inference.  This estimator supports 'bootstrap'
            (or an instance of :class:`.BootstrapInference`).
        only_final: bool, defaul False
            Whether to fit the nuisance models or use the existing cached values
            Note. This parameter is only used internally by the `refit` method and should not be exposed
            publicly by overwrites of the `fit` method in public classes.
        check_input: bool, default True
            Whether to check if the input is valid
            Note. This parameter is only used internally by the `refit` method and should not be exposed
            publicly by overwrites of the `fit` method in public classes.

        Returns
        -------
        self : object
        """
        self._random_state = check_random_state(self.random_state)
        assert (freq_weight is None) == (
            sample_var is None), "Sample variances and frequency weights must be provided together!"
        assert not (self.discrete_treatment and self.treatment_featurizer), "Treatment featurization " \
            "is not supported when treatment is discrete"
        if check_input:
            Y, T, Z, sample_weight, freq_weight, sample_var, groups = check_input_arrays(
                Y, T, Z, sample_weight, freq_weight, sample_var, groups)
            X, = check_input_arrays(
                X, force_all_finite='allow-nan' if 'X' in self._gen_allowed_missing_vars() else True)
            W, = check_input_arrays(
                W, force_all_finite='allow-nan' if 'W' in self._gen_allowed_missing_vars() else True)
            self._check_input_dims(Y, T, X, W, Z, sample_weight, freq_weight, sample_var, groups)

        if not only_final:

            if self.binary_outcome:
                self.outcome_transformer = LabelEncoder()
                self.outcome_transformer.fit(Y)
                if Y.shape[1:] and Y.shape[1] > 1:
                    raise ValueError(
                        f"Only one outcome variable is supported when binary_outcome=True. Got Y of shape {Y.shape}")
                if len(self.outcome_transformer.classes_) > 2:
                    raise AttributeError(
                        "More than 2 outcome classes detected. This method currently only supports binary outcomes")
            else:
                self.outcome_transformer = None

            if self.discrete_treatment:
                categories = self.categories
                if categories != 'auto':
                    categories = [categories]  # OneHotEncoder expects a 2D array with features per column
                self.transformer = OneHotEncoder(categories=categories, sparse=False, drop='first')
                self.transformer.fit(reshape(T, (-1, 1)))
                self._d_t = (len(self.transformer.categories_[0]) - 1,)
            elif self.treatment_featurizer:
                self._original_treatment_featurizer = clone(self.treatment_featurizer, safe=False)
                self.transformer = jacify_featurizer(self.treatment_featurizer)
                output_T = self.transformer.fit_transform(T)
                self._d_t = np.shape(output_T)[1:]
            else:
                self.transformer = None

            if self.discrete_instrument:
                self.z_transformer = OneHotEncoder(categories='auto', sparse=False, drop='first')
                self.z_transformer.fit(reshape(Z, (-1, 1)))
            else:
                self.z_transformer = None

            all_nuisances = []
            fitted_inds = None
            if sample_weight is None:
                if freq_weight is not None:
                    sample_weight_nuisances = freq_weight
                else:
                    sample_weight_nuisances = None
            else:
                if freq_weight is not None:
                    sample_weight_nuisances = freq_weight * sample_weight
                else:
                    sample_weight_nuisances = sample_weight

            self._models_nuisance = []

            if self.use_ray:
                if not ray.is_initialized():
                    ray.init()
                self.ray_remote_func_options = self.ray_remote_func_options or {}

                # Define Ray remote function (Ray remote wrapper of the _fit_nuisances function)
                def _fit_nuisances(Y, T, X, W, Z, sample_weight, groups):
                    return self._fit_nuisances(Y, T, X, W, Z, sample_weight=sample_weight, groups=groups)

                # Create Ray remote jobs for parallel processing
                self.nuisances_ref = [ray.remote(_fit_nuisances).options(**self.ray_remote_func_options).remote(
                    Y, T, X, W, Z, sample_weight_nuisances, groups) for _ in range(self.mc_iters or 1)]

            for idx in range(self.mc_iters or 1):
                if self.use_ray:
                    nuisances, fitted_models, new_inds, scores = ray.get(self.nuisances_ref[idx])
                else:
                    nuisances, fitted_models, new_inds, scores = self._fit_nuisances(
                        Y, T, X, W, Z, sample_weight=sample_weight_nuisances, groups=groups)
                all_nuisances.append(nuisances)
                self._models_nuisance.append(fitted_models)
                if scores is None:
                    self.nuisance_scores_ = None
                else:
                    if idx == 0:
                        self.nuisance_scores_ = tuple([] for _ in scores)
                    for ind, score in enumerate(scores):
                        self.nuisance_scores_[ind].append(score)
                if fitted_inds is None:
                    fitted_inds = new_inds
                elif not np.array_equal(fitted_inds, new_inds):
                    raise AttributeError("Different indices were fit by different folds, so they cannot be aggregated")

            if self.mc_iters is not None:
                if self.mc_agg == 'mean':
                    nuisances = tuple(np.mean(nuisance_mc_variants, axis=0)
                                      for nuisance_mc_variants in zip(*all_nuisances))
                elif self.mc_agg == 'median':
                    nuisances = tuple(np.median(nuisance_mc_variants, axis=0)
                                      for nuisance_mc_variants in zip(*all_nuisances))
                else:
                    raise ValueError(
                        "Parameter `mc_agg` must be one of {'mean', 'median'}. Got {}".format(self.mc_agg))

            Y, T, X, W, Z, sample_weight, freq_weight, sample_var = (self._subinds_check_none(arr, fitted_inds)
                                                                     for arr in (Y, T, X, W, Z, sample_weight,
                                                                                 freq_weight, sample_var))
            nuisances = tuple([self._subinds_check_none(nuis, fitted_inds) for nuis in nuisances])
            self._cached_values = CachedValues(nuisances=nuisances,
                                               Y=Y, T=T, X=X, W=W, Z=Z,
                                               sample_weight=sample_weight,
                                               freq_weight=freq_weight,
                                               sample_var=sample_var,
                                               groups=groups) if cache_values else None
        else:
            nuisances = self._cached_values.nuisances
            # _d_t is altered by fit nuisances to what prefit does. So we need to perform the same
            # alteration even when we only want to fit_final.
            if self.transformer is not None:
                if self.discrete_treatment:
                    self._d_t = (len(self.transformer.categories_[0]) - 1,)
                else:
                    output_T = self.transformer.fit_transform(T)
                    self._d_t = np.shape(output_T)[1:]

        final_T = T
        if self.transformer:
            if (self.discrete_treatment):
                final_T = self.transformer.transform(final_T.reshape(-1, 1))
            else:  # treatment featurizer case
                final_T = output_T

        self._fit_final(Y=Y,
                        T=final_T,
                        X=X, W=W, Z=Z,
                        nuisances=nuisances,
                        sample_weight=sample_weight,
                        freq_weight=freq_weight,
                        sample_var=sample_var,
                        groups=groups)

        return self

    @property
    def _illegal_refit_inference_methods(self):
        return (BootstrapInference,)

    def refit_final(self, inference=None):
        """
        Estimate the counterfactual model using a new final model specification but with cached first stage results.

        In order for this to succeed, ``fit`` must have been called with ``cache_values=True``. This call
        will only refit the final model. This call we use the current setting of any parameters that change the
        final stage estimation. If any parameters that change how the first stage nuisance estimates
        has also been changed then it will have no effect. You need to call fit again to change the
        first stage estimation results.

        Parameters
        ----------
        inference : inference method, optional
            The string or object that represents the inference method

        Returns
        -------
        self : object
            This instance
        """
        assert self._cached_values, "Refit can only be called if values were cached during the original fit"
        if isinstance(self._get_inference(inference), self._illegal_refit_inference_methods):
            raise ValueError("The chosen inference method does not allow only for model final re-fitting.")
        cached = self._cached_values
        kwargs = filter_none_kwargs(
            Y=cached.Y, T=cached.T, X=cached.X, W=cached.W, Z=cached.Z,
            sample_weight=cached.sample_weight, freq_weight=cached.freq_weight, sample_var=cached.sample_var,
            groups=cached.groups,
        )
        _OrthoLearner.fit(self, **kwargs,
                          cache_values=True, inference=inference, only_final=True, check_input=False)
        return self

    def _fit_nuisances(self, Y, T, X=None, W=None, Z=None, sample_weight=None, groups=None):

        # use a binary array to get stratified split in case of discrete treatment
        stratify = self.discrete_treatment or self.discrete_instrument or self.binary_outcome
        strata = self._strata(Y, T, X=X, W=W, Z=Z, sample_weight=sample_weight, groups=groups)
        if strata is None:
            strata = T  # always safe to pass T as second arg to split even if we're not actually stratifying

        if self.transformer:
            if self.discrete_treatment:
                T = reshape(T, (-1, 1))
            T = self.transformer.transform(T)

        if self.discrete_instrument:
            Z = self.z_transformer.transform(reshape(Z, (-1, 1)))

        if self.binary_outcome:
            Y = self.outcome_transformer.transform(Y)

        if self.cv == 1:  # special case, no cross validation
            folds = None
        else:
            splitter = check_cv(self.cv, [0], classifier=stratify)
            # if check_cv produced a new KFold or StratifiedKFold object, we need to set shuffle and random_state
            if splitter != self.cv and isinstance(splitter, (KFold, StratifiedKFold)):
                # upgrade to a GroupKFold or StratiGroupKFold if groups is not None
                if groups is not None:
                    if isinstance(splitter, KFold):
                        splitter = GroupKFold(n_splits=splitter.n_splits)
                    elif isinstance(splitter, StratifiedKFold):
                        splitter = StratifiedGroupKFold(n_splits=splitter.n_splits)
                splitter.shuffle = True
                splitter.random_state = self._random_state

            all_vars = [var if np.ndim(var) == 2 else var.reshape(-1, 1) for var in [Z, W, X] if var is not None]
            to_split = np.hstack(all_vars) if all_vars else np.ones((T.shape[0], 1))

            if groups is not None:
                # we won't have generated a KFold or StratifiedKFold ourselves when groups are passed,
                # but the user might have supplied one, which won't work
                if isinstance(splitter, (KFold, StratifiedKFold)):
                    raise TypeError("Groups were passed to fit while using a KFold or StratifiedKFold splitter. "
                                    "Instead you must initialize this object with a splitter that can handle groups.")
                folds = splitter.split(to_split, strata, groups=groups)
            else:
                folds = splitter.split(to_split, strata)

        nuisances, fitted_models, fitted_inds, scores = _crossfit(self._ortho_learner_model_nuisance, folds,
                                                                  self.use_ray, self.ray_remote_func_options, Y, T,
                                                                  X=X, W=W, Z=Z, sample_weight=sample_weight,
                                                                  groups=groups)
        return nuisances, fitted_models, fitted_inds, scores

    def _fit_final(self, Y, T, X=None, W=None, Z=None, nuisances=None, sample_weight=None,
                   freq_weight=None, sample_var=None, groups=None):
        self._ortho_learner_model_final.fit(Y, T, **filter_none_kwargs(X=X, W=W, Z=Z,
                                                                       nuisances=nuisances,
                                                                       sample_weight=sample_weight,
                                                                       freq_weight=freq_weight,
                                                                       sample_var=sample_var,
                                                                       groups=groups))
        self.score_ = None
        if hasattr(self._ortho_learner_model_final, 'score'):
            self.score_ = self._ortho_learner_model_final.score(Y, T, **filter_none_kwargs(X=X, W=W, Z=Z,
                                                                                           nuisances=nuisances,
                                                                                           sample_weight=sample_weight,
                                                                                           groups=groups))

    def const_marginal_effect(self, X=None):
        X, = check_input_arrays(X)
        self._check_fitted_dims(X)
        if X is None:
            return self._ortho_learner_model_final.predict()
        else:
            return self._ortho_learner_model_final.predict(X)

    const_marginal_effect.__doc__ = LinearCateEstimator.const_marginal_effect.__doc__

    def const_marginal_effect_interval(self, X=None, *, alpha=0.05):
        X, = check_input_arrays(X)
        self._check_fitted_dims(X)
        return super().const_marginal_effect_interval(X, alpha=alpha)

    const_marginal_effect_interval.__doc__ = LinearCateEstimator.const_marginal_effect_interval.__doc__

    def const_marginal_effect_inference(self, X=None):
        X, = check_input_arrays(X)
        self._check_fitted_dims(X)
        return super().const_marginal_effect_inference(X)

    const_marginal_effect_inference.__doc__ = LinearCateEstimator.const_marginal_effect_inference.__doc__

    def effect_interval(self, X=None, *, T0=0, T1=1, alpha=0.05):
        X, T0, T1 = check_input_arrays(X, T0, T1)
        self._check_fitted_dims(X)
        return super().effect_interval(X, T0=T0, T1=T1, alpha=alpha)

    effect_interval.__doc__ = LinearCateEstimator.effect_interval.__doc__

    def effect_inference(self, X=None, *, T0=0, T1=1):
        X, T0, T1 = check_input_arrays(X, T0, T1)
        self._check_fitted_dims(X)
        return super().effect_inference(X, T0=T0, T1=T1)

    effect_inference.__doc__ = LinearCateEstimator.effect_inference.__doc__

    def score(self, Y, T, X=None, W=None, Z=None, sample_weight=None, groups=None):
        """
        Score the fitted CATE model on a new data set. Generates nuisance parameters
        for the new data set based on the fitted nuisance models created at fit time.
        It uses the mean prediction of the models fitted by the different crossfit folds
        under different iterations. Then calls the score function of the model_final and
        returns the calculated score. The model_final model must have a score method.

        If model_final does not have a score method, then it raises an :exc:`.AttributeError`

        Parameters
        ----------
        Y: (n, d_y) matrix or vector of length n
            Outcomes for each sample
        T: (n, d_t) matrix or vector of length n
            Treatments for each sample
        X: (n, d_x) matrix, optional
            Features for each sample
        W: (n, d_w) matrix, optional
            Controls for each sample
        Z: (n, d_z) matrix, optional
            Instruments for each sample
        sample_weight:(n,) vector, optional
            Weights for each samples
        groups: (n,) vector, optional
            All rows corresponding to the same group will be kept together during splitting.

        Returns
        -------
        score : float or (array of float)
            The score of the final CATE model on the new data. Same type as the return
            type of the model_final.score method.
        """
        if not hasattr(self._ortho_learner_model_final, 'score'):
            raise AttributeError("Final model does not have a score method!")
        Y, T, Z = check_input_arrays(Y, T, Z)
        X, = check_input_arrays(X, force_all_finite='allow-nan' if 'X' in self._gen_allowed_missing_vars() else True)
        W, = check_input_arrays(W, force_all_finite='allow-nan' if 'W' in self._gen_allowed_missing_vars() else True)
        self._check_fitted_dims(X)
        self._check_fitted_dims_w_z(W, Z)
        X, T = self._expand_treatments(X, T)
        if self.z_transformer is not None:
            Z = self.z_transformer.transform(reshape(Z, (-1, 1)))
        if self.binary_outcome:
            Y = self.outcome_transformer.transform(Y)
        n_iters = len(self._models_nuisance)
        n_splits = len(self._models_nuisance[0])

        # for each mc iteration
        for i, models_nuisances in enumerate(self._models_nuisance):
            # for each model under cross fit setting
            for j, mdl in enumerate(models_nuisances):
                nuisance_temp = mdl.predict(Y, T, **filter_none_kwargs(X=X, W=W, Z=Z, groups=groups))
                if not isinstance(nuisance_temp, tuple):
                    nuisance_temp = (nuisance_temp,)

                if i == 0 and j == 0:
                    nuisances = [np.zeros((n_iters * n_splits,) + nuis.shape) for nuis in nuisance_temp]

                for it, nuis in enumerate(nuisance_temp):
                    nuisances[it][j * n_iters + i] = nuis

        for it in range(len(nuisances)):
            nuisances[it] = np.mean(nuisances[it], axis=0)

        return self._ortho_learner_model_final.score(Y, T, nuisances=nuisances,
                                                     **filter_none_kwargs(X=X, W=W, Z=Z,
                                                                          sample_weight=sample_weight, groups=groups))

    @property
    def ortho_learner_model_final_(self):
        if not hasattr(self, '_ortho_learner_model_final'):
            raise AttributeError("Model is not fitted!")
        return self._ortho_learner_model_final

    @property
    def models_nuisance_(self):
        if not hasattr(self, '_models_nuisance'):
            raise AttributeError("Model is not fitted!")
        return self._models_nuisance<|MERGE_RESOLUTION|>--- conflicted
+++ resolved
@@ -516,7 +516,6 @@
     """
 
     def __init__(self, *,
-<<<<<<< HEAD
                  binary_outcome,
                  discrete_treatment,
                  treatment_featurizer,
@@ -526,13 +525,9 @@
                  random_state,
                  mc_iters=None,
                  mc_agg='mean',
-                 allow_missing=False):
-=======
-                 discrete_treatment, treatment_featurizer,
-                 discrete_instrument, categories, cv, random_state,
-                 mc_iters=None, mc_agg='mean', allow_missing=False, use_ray=False, ray_remote_func_options=None):
-        self.actors = []
->>>>>>> 7793184e
+                 allow_missing=False,
+                 use_ray=False,
+                 ray_remote_func_options=None):
         self.cv = cv
         self.binary_outcome = binary_outcome
         self.discrete_treatment = discrete_treatment
