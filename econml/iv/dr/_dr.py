--- conflicted
+++ resolved
@@ -668,28 +668,8 @@
         return clone(self.prel_model_effect, safe=False)
 
     def _gen_ortho_learner_model_nuisance(self):
-<<<<<<< HEAD
-        if self.model_y_xw == 'auto':
-            if self.binary_outcome:
-                model_y_xw = LogisticRegressionCV(cv=WeightedStratifiedKFold(random_state=self.random_state),
-                                                  random_state=self.random_state)
-            else:
-                model_y_xw = WeightedLassoCVWrapper(random_state=self.random_state)
-        else:
-            model_y_xw = clone(self.model_y_xw, safe=False)
-
-        if self.model_t_xw == 'auto':
-            if self.discrete_treatment:
-                model_t_xw = LogisticRegressionCV(cv=WeightedStratifiedKFold(random_state=self.random_state),
-                                                  random_state=self.random_state)
-            else:
-                model_t_xw = WeightedLassoCVWrapper(random_state=self.random_state)
-        else:
-            model_t_xw = clone(self.model_t_xw, safe=False)
-=======
-        model_y_xw = _make_first_stage_selector(self.model_y_xw, False, self.random_state)
+        model_y_xw = _make_first_stage_selector(self.model_y_xw, self.binary_outcome, self.random_state)
         model_t_xw = _make_first_stage_selector(self.model_t_xw, self.discrete_treatment, self.random_state)
->>>>>>> 7793184e
 
         if self.projection:
             # this is a regression model since the instrument E[T|X,W,Z] is always continuous
@@ -697,74 +677,6 @@
                                                      is_discrete=False,
                                                      random_state=self.random_state)
 
-<<<<<<< HEAD
-            if self.model_t_xwz == 'auto':
-                if self.discrete_treatment:
-                    model_t_xwz = LogisticRegressionCV(cv=WeightedStratifiedKFold(random_state=self.random_state),
-                                                       random_state=self.random_state)
-                else:
-                    model_t_xwz = WeightedLassoCVWrapper(random_state=self.random_state)
-            else:
-                model_t_xwz = clone(self.model_t_xwz, safe=False)
-
-            return _BaseDRIVModelNuisance(prel_model_effect=self._gen_prel_model_effect(),
-                                          model_y_xw=_FirstStageWrapper(
-                                              model_y_xw, True, self._gen_featurizer(),
-                                              False, False, self.binary_outcome),
-                                          model_t_xw=_FirstStageWrapper(model_t_xw, False, self._gen_featurizer(),
-                                                                        False, self.discrete_treatment,
-                                                                        self.binary_outcome),
-                                          # outcome is continuous since proj_t is probability
-                                          model_tz_xw=_FirstStageWrapper(model_tz_xw, False, self._gen_featurizer(),
-                                                                         False, False, self.binary_outcome),
-                                          model_z=_FirstStageWrapper(model_t_xwz, False, self._gen_featurizer(),
-                                                                     False, self.discrete_treatment,
-                                                                     self.binary_outcome),
-                                          projection=self.projection,
-                                          fit_cov_directly=self.fit_cov_directly,
-                                          discrete_treatment=self.discrete_treatment,
-                                          discrete_instrument=self.discrete_instrument)
-
-        else:
-            if self.model_tz_xw == "auto":
-                if self.discrete_treatment and self.discrete_instrument and not self.fit_cov_directly:
-                    model_tz_xw = LogisticRegressionCV(cv=WeightedStratifiedKFold(random_state=self.random_state),
-                                                       random_state=self.random_state)
-                else:
-                    model_tz_xw = WeightedLassoCVWrapper(random_state=self.random_state)
-            else:
-                model_tz_xw = clone(self.model_tz_xw, safe=False)
-
-            if self.model_z_xw == 'auto':
-                if self.discrete_instrument:
-                    model_z_xw = LogisticRegressionCV(cv=WeightedStratifiedKFold(random_state=self.random_state),
-                                                      random_state=self.random_state)
-                else:
-                    model_z_xw = WeightedLassoCVWrapper(random_state=self.random_state)
-            else:
-                model_z_xw = clone(self.model_z_xw, safe=False)
-
-            return _BaseDRIVModelNuisance(prel_model_effect=self._gen_prel_model_effect(),
-                                          model_y_xw=_FirstStageWrapper(
-                                              model_y_xw, True, self._gen_featurizer(),
-                                              False, False, self.binary_outcome),
-                                          model_t_xw=_FirstStageWrapper(model_t_xw, False, self._gen_featurizer(),
-                                                                        False, self.discrete_treatment,
-                                                                        self.binary_outcome),
-                                          model_tz_xw=_FirstStageWrapper(model_tz_xw, False, self._gen_featurizer(),
-                                                                         False, (self.discrete_treatment and
-                                                                                 self.discrete_instrument and
-                                                                                 not self.fit_cov_directly),
-                                                                         self.binary_outcome),
-                                          model_z=_FirstStageWrapper(model_z_xw, False, self._gen_featurizer(),
-                                                                     False, (self.discrete_instrument and
-                                                                             not self.fit_cov_directly),
-                                                                     self.binary_outcome),
-                                          projection=self.projection,
-                                          fit_cov_directly=self.fit_cov_directly,
-                                          discrete_treatment=self.discrete_treatment,
-                                          discrete_instrument=self.discrete_instrument)
-=======
             # we're using E[T|X,W,Z] as the instrument
             model_z = _make_first_stage_selector(self.model_t_xwz,
                                                  is_discrete=self.discrete_treatment,
@@ -790,7 +702,6 @@
                                          fit_cov_directly=self.fit_cov_directly,
                                          discrete_treatment=self.discrete_treatment,
                                          discrete_instrument=self.discrete_instrument)
->>>>>>> 7793184e
 
 
 class DRIV(_DRIV):
@@ -2553,25 +2464,8 @@
         return clone(self.prel_model_effect, safe=False)
 
     def _gen_ortho_learner_model_nuisance(self):
-<<<<<<< HEAD
-        if self.model_y_xw == 'auto':
-            if self.binary_outcome:
-                model_y_xw = LogisticRegressionCV(cv=WeightedStratifiedKFold(random_state=self.random_state),
-                                                  random_state=self.random_state)
-            else:
-                model_y_xw = WeightedLassoCVWrapper(random_state=self.random_state)
-        else:
-            model_y_xw = clone(self.model_y_xw, safe=False)
-
-        if self.model_t_xwz == 'auto':
-            model_t_xwz = LogisticRegressionCV(cv=WeightedStratifiedKFold(random_state=self.random_state),
-                                               random_state=self.random_state)
-        else:
-            model_t_xwz = clone(self.model_t_xwz, safe=False)
-=======
-        model_y_xw = _make_first_stage_selector(self.model_y_xw, is_discrete=False, random_state=self.random_state)
+        model_y_xw = _make_first_stage_selector(self.model_y_xw, is_discrete=self.binary_outcome, random_state=self.random_state)
         model_t_xwz = _make_first_stage_selector(self.model_t_xwz, is_discrete=True, random_state=self.random_state)
->>>>>>> 7793184e
 
         if self.z_propensity == "auto":
             dummy_z = DummyClassifier(strategy="prior")
@@ -2580,23 +2474,10 @@
         else:
             raise ValueError("Only 'auto' or float is allowed!")
 
-<<<<<<< HEAD
-        return _IntentToTreatDRIVModelNuisance(_FirstStageWrapper(model_y_xw, True, self._gen_featurizer(),
-                                                                  False, False, self.binary_outcome),
-                                               _FirstStageWrapper(model_t_xwz, False,
-                                                                  self._gen_featurizer(), False, True,
-                                                                  self.binary_outcome),
-                                               _FirstStageWrapper(dummy_z, False,
-                                                                  self._gen_featurizer(), False, True,
-                                                                  self.binary_outcome),
-                                               self._gen_prel_model_effect()
-                                               )
-=======
         dummy_z = _make_first_stage_selector(dummy_z, is_discrete=True, random_state=self.random_state)
 
         return _IntentToTreatDRIVNuisanceSelector(model_y_xw, model_t_xwz, dummy_z, self._gen_prel_model_effect())
->>>>>>> 7793184e
-
+      
 
 class _DummyCATE:
     """
