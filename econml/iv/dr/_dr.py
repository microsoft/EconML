# Copyright (c) PyWhy contributors. All rights reserved.
# Licensed under the MIT License.

"""Doubly Robust IV for Heterogeneous Treatment Effects.

An Doubly Robust machine learning approach to estimation of heterogeneous
treatment effect with an endogenous treatment and an instrument.

Implements the DRIV algorithm for estimating CATE with IVs from the paper:

Machine Learning Estimation of Heterogeneous Treatment Effects with Instruments
Vasilis Syrgkanis, Victor Lei, Miruna Oprescu, Maggie Hei, Keith Battocchi, Greg Lewis
https://arxiv.org/abs/1905.10176
"""

import numpy as np
from sklearn.base import clone
from sklearn.linear_model import LinearRegression, LogisticRegressionCV
from sklearn.pipeline import Pipeline
from sklearn.preprocessing import FunctionTransformer
from sklearn.dummy import DummyClassifier


from ..._ortho_learner import _OrthoLearner
from ..._cate_estimator import (StatsModelsCateEstimatorMixin, DebiasedLassoCateEstimatorMixin,
                                ForestModelFinalCateEstimatorMixin, GenericSingleTreatmentModelFinalInference,
                                LinearCateEstimator)
from ...inference import StatsModelsInference
from ...sklearn_extensions.linear_model import StatsModelsLinearRegression, DebiasedLasso, WeightedLassoCVWrapper
from ...sklearn_extensions.model_selection import WeightedStratifiedKFold
from ...utilities import (_deprecate_positional, add_intercept, filter_none_kwargs,
                          inverse_onehot, get_feature_names_or_default, check_high_dimensional, check_input_arrays)
from ...grf import RegressionForest
from ...dml.dml import _FirstStageWrapper, _FinalWrapper
from ...iv.dml import NonParamDMLIV
from ..._shap import _shap_explain_model_cate


class _BaseDRIVModelNuisance:
    def __init__(self, *, prel_model_effect, model_y_xw, model_t_xw, model_tz_xw, model_z,
                 projection, fit_cov_directly,
                 discrete_treatment, discrete_instrument):
        self._prel_model_effect = prel_model_effect
        self._model_y_xw = model_y_xw
        self._model_t_xw = model_t_xw
        self._model_tz_xw = model_tz_xw
        self._projection = projection
        self._fit_cov_directly = fit_cov_directly
        self._discrete_treatment = discrete_treatment
        self._discrete_instrument = discrete_instrument
        if self._projection:
            self._model_t_xwz = model_z
        else:
            self._model_z_xw = model_z

    def _combine(self, W, Z, n_samples):
        if Z is not None:  # Z will not be None
            Z = Z.reshape(n_samples, -1)
            return Z if W is None else np.hstack([W, Z])
        return None if W is None else W

    def fit(self, Y, T, X=None, W=None, Z=None, sample_weight=None, groups=None):
        # T and Z only allow single continuous or binary, keep the shape of (n,) for continuous and (n,1) for binary
        T = T.ravel() if not self._discrete_treatment else T
        Z = Z.ravel() if not self._discrete_instrument else Z

        self._model_y_xw.fit(X=X, W=W, Target=Y, sample_weight=sample_weight, groups=groups)
        self._model_t_xw.fit(X=X, W=W, Target=T, sample_weight=sample_weight, groups=groups)
        if self._projection:
            WZ = self._combine(W, Z, Y.shape[0])
            self._model_t_xwz.fit(X=X, W=WZ, Target=T, sample_weight=sample_weight, groups=groups)
            T_proj = self._model_t_xwz.predict(X, WZ).reshape(T.shape)
            if self._fit_cov_directly:
                # We're projecting, so we're treating E[T|X,Z] as the instrument (ignoring W for simplicity)
                # Then beta(X) = E[T̃ (E[T|X,Z]-E[E[T|X,Z]|X)|X] and we can apply the tower rule several times to get
                #              = E[(E[T|X,Z]-E[T|X])^2|X]
                # and also     = E[(E[T|X,Z]-T)^2|X]
                # so we can compute it either from (T_proj-T_pred)^2 or from (T_proj-T)^2
                T_pred = self._model_t_xw.predict(X, W)
                if X is None and W is None:
                    T_pred = np.broadcast_to(T_pred, T.shape)
                else:
                    T_pred = T_pred.reshape(T.shape)
                target = (T_proj - T_pred)**2
                self._model_tz_xw.fit(X=X, W=W, Target=target,
                                      sample_weight=sample_weight, groups=groups)
            else:
                # return shape (n,)
                target = (T * T_proj).reshape(T.shape[0],)
                self._model_tz_xw.fit(X=X, W=W, Target=target,
                                      sample_weight=sample_weight, groups=groups)
        else:
            self._model_z_xw.fit(X=X, W=W, Target=Z, sample_weight=sample_weight, groups=groups)
            if self._fit_cov_directly:
                Z_pred = self._model_z_xw.predict(X, W)
                T_pred = self._model_t_xw.predict(X, W)

                if X is None and W is None:
                    Z_pred = np.broadcast_to(Z_pred, Z.shape)
                    T_pred = np.broadcast_to(T_pred, T.shape)
                else:
                    Z_pred = Z_pred.reshape(Z.shape)
                    T_pred = T_pred.reshape(T.shape)

                Z_res = Z - Z_pred
                T_res = T - T_pred

                # need to avoid erroneous broadcasting when one of Z_res or T_res is (n,1) and the other is (n,)
                assert Z_res.shape[0] == T_res.shape[0] and (Z_res.ndim == 1 or Z_res.shape[1:] == (
                    1,)) and (T_res.ndim == 1 or T_res.shape[1:] == (1,))
                target_shape = Z_res.shape if Z_res.ndim > 1 else T_res.shape
                target = T_res.reshape(target_shape) * Z_res.reshape(target_shape)
                # TODO: if the T and Z models overfit, then this will be biased towards 0;
                #       consider using nested cross-fitting here
                #       a similar comment applies to the projection case
                self._model_tz_xw.fit(X=X, W=W, Target=target,
                                      sample_weight=sample_weight, groups=groups)
            else:
                if self._discrete_treatment:
                    if self._discrete_instrument:
                        # target will be discrete and will be inversed from FirstStageWrapper, shape (n,1)
                        target = T * Z
                    else:
                        # shape (n,)
                        target = inverse_onehot(T) * Z
                else:
                    if self._discrete_instrument:
                        # shape (n,)
                        target = T * inverse_onehot(Z)
                    else:
                        # shape(n,)
                        target = T * Z
                self._model_tz_xw.fit(X=X, W=W, Target=target,
                                      sample_weight=sample_weight, groups=groups)

        # TODO: prel_model_effect could allow sample_var and freq_weight?
        if self._discrete_instrument:
            Z = inverse_onehot(Z)
        if self._discrete_treatment:
            T = inverse_onehot(T)
        self._prel_model_effect.fit(Y, T, Z=Z, X=X,
                                    W=W, sample_weight=sample_weight, groups=groups)
        return self

    def score(self, Y, T, X=None, W=None, Z=None, sample_weight=None, groups=None):
        # T and Z only allow single continuous or binary, keep the shape of (n,) for continuous and (n,1) for binary
        T = T.ravel() if not self._discrete_treatment else T
        Z = Z.ravel() if not self._discrete_instrument else Z

        if hasattr(self._model_y_xw, 'score'):
            y_xw_score = self._model_y_xw.score(X=X, W=W, Target=Y, sample_weight=sample_weight)
        else:
            y_xw_score = None
        if hasattr(self._model_t_xw, 'score'):
            t_xw_score = self._model_t_xw.score(X=X, W=W, Target=T, sample_weight=sample_weight)
        else:
            t_xw_score = None

        if hasattr(self._prel_model_effect, 'score'):
            # we need to undo the one-hot encoding for calling effect,
            # since it expects raw values
            raw_T = inverse_onehot(T) if self._discrete_treatment else T
            raw_Z = inverse_onehot(Z) if self._discrete_instrument else Z
            effect_score = self._prel_model_effect.score(Y, raw_T,
                                                         Z=raw_Z, X=X, W=W, sample_weight=sample_weight)
        else:
            effect_score = None

        if self._projection:
            if hasattr(self._model_t_xwz, 'score'):
                WZ = self._combine(W, Z, Y.shape[0])
                t_xwz_score = self._model_t_xwz.score(X=X, W=WZ, Target=T, sample_weight=sample_weight)
            else:
                t_xwz_score = None

            if hasattr(self._model_tz_xw, 'score'):
                T_proj = self._model_t_xwz.predict(X, WZ).reshape(T.shape)
                # if discrete, return shape (n,1); if continuous return shape (n,)
                target = (T * T_proj).reshape(T.shape[0],)
                tz_xw_score = self._model_tz_xw.score(X=X, W=W, Target=target, sample_weight=sample_weight)
            else:
                tz_xw_score = None
            return y_xw_score, t_xw_score, t_xwz_score, tz_xw_score, effect_score

        else:
            if hasattr(self._model_z_xw, 'score'):
                z_xw_score = self._model_z_xw.score(X=X, W=W, Target=Z, sample_weight=sample_weight)
            else:
                z_xw_score = None

            if hasattr(self._model_tz_xw, 'score'):
                if self._discrete_treatment:
                    if self._discrete_instrument:
                        # target will be discrete and will be inversed from FirstStageWrapper
                        target = T * Z
                    else:
                        target = inverse_onehot(T) * Z
                else:
                    if self._discrete_instrument:
                        target = T * inverse_onehot(Z)
                    else:
                        target = T * Z
                tz_xw_score = self._model_tz_xw.score(X=X, W=W, Target=target, sample_weight=sample_weight)
            else:
                tz_xw_score = None

            return y_xw_score, t_xw_score, z_xw_score, tz_xw_score, effect_score

    def predict(self, Y, T, X=None, W=None, Z=None, sample_weight=None, groups=None):
        Y_pred = self._model_y_xw.predict(X, W)
        T_pred = self._model_t_xw.predict(X, W)
        TZ_pred = self._model_tz_xw.predict(X, W)
        prel_theta = self._prel_model_effect.effect(X)

        if X is None:
            prel_theta = np.tile(prel_theta.reshape(1, -1), (Y.shape[0], 1))
            if W is None:
                Y_pred = np.tile(Y_pred.reshape(1, -1), (Y.shape[0], 1))
                T_pred = np.tile(T_pred.reshape(1, -1), (Y.shape[0], 1))
                TZ_pred = np.tile(TZ_pred.reshape(1, -1), (Y.shape[0], 1))

        # for convenience, reshape Z,T to a vector since they are either binary or single dimensional continuous
        T = T.reshape(T.shape[0],)
        Z = Z.reshape(Z.shape[0],)
        # reshape the predictions
        Y_pred = Y_pred.reshape(Y.shape)
        T_pred = T_pred.reshape(T.shape)
        TZ_pred = TZ_pred.reshape(T.shape)

        Y_res = Y - Y_pred
        T_res = T - T_pred

        if self._projection:
            # concat W and Z
            WZ = self._combine(W, Z, Y.shape[0])
            T_proj = self._model_t_xwz.predict(X, WZ).reshape(T.shape)
            Z_res = T_proj - T_pred
            if self._fit_cov_directly:
                cov = TZ_pred
            else:
                cov = TZ_pred - T_pred**2
            # in the projection case, this is a variance and should always be non-negative
            cov = np.maximum(cov, 0)
        else:
            Z_pred = self._model_z_xw.predict(X, W)
            if X is None and W is None:
                Z_pred = np.tile(Z_pred.reshape(1, -1), (Z.shape[0], 1))
            Z_pred = Z_pred.reshape(Z.shape)
            Z_res = Z - Z_pred
            if self._fit_cov_directly:
                cov = TZ_pred
            else:
                cov = TZ_pred - T_pred * Z_pred

        # check nuisances outcome shape
        # Y_res could be a vector or 1-dimensional 2d-array
        assert T_res.ndim == 1, "Nuisance outcome should be vector!"
        assert Z_res.ndim == 1, "Nuisance outcome should be vector!"
        assert cov.ndim == 1, "Nuisance outcome should be vector!"

        return prel_theta, Y_res, T_res, Z_res, cov


class _BaseDRIVModelFinal:
    def __init__(self, model_final, featurizer, fit_cate_intercept, cov_clip, opt_reweighted):
        self._model_final = clone(model_final, safe=False)
        self._original_featurizer = clone(featurizer, safe=False)
        self._fit_cate_intercept = fit_cate_intercept
        self._cov_clip = cov_clip
        self._opt_reweighted = opt_reweighted

        if self._fit_cate_intercept:
            add_intercept_trans = FunctionTransformer(add_intercept,
                                                      validate=True)
            if featurizer:
                self._featurizer = Pipeline([('featurize', self._original_featurizer),
                                             ('add_intercept', add_intercept_trans)])
            else:
                self._featurizer = add_intercept_trans
        else:
            self._featurizer = self._original_featurizer

    def _effect_estimate(self, nuisances):
        # all could be reshaped to vector since Y, T, Z are all single dimensional.
        prel_theta, res_y, res_t, res_z, cov = [nuisance.reshape(nuisances[0].shape[0]) for nuisance in nuisances]

        # Estimate final model of theta(X) by minimizing the square loss:
        # (prel_theta(X) + (Y_res - prel_theta(X) * T_res) * Z_res / cov[T,Z | X] - theta(X))^2
        # We clip the covariance so that it is bounded away from zero, so as to reduce variance
        # at the expense of some small bias. For points with very small covariance we revert
        # to the model-based preliminary estimate and do not add the correction term.
        cov_sign = np.sign(cov)
        cov_sign[cov_sign == 0] = 1
        clipped_cov = cov_sign * np.clip(np.abs(cov),
                                         self._cov_clip, np.inf)
        return prel_theta + (res_y - prel_theta * res_t) * res_z / clipped_cov, clipped_cov, res_z

    def _transform_X(self, X, n=1, fitting=True):
        if X is not None:
            if self._featurizer is not None:
                F = self._featurizer.fit_transform(X) if fitting else self._featurizer.transform(X)
            else:
                F = X
        else:
            if not self._fit_cate_intercept:
                raise AttributeError("Cannot have X=None and also not allow for a CATE intercept!")
            F = np.ones((n, 1))
        return F

    def fit(self, Y, T, X=None, W=None, Z=None, nuisances=None,
            sample_weight=None, freq_weight=None, sample_var=None, groups=None):
        self.d_y = Y.shape[1:]
        self.d_t = T.shape[1:]
        theta_dr, clipped_cov, res_z = self._effect_estimate(nuisances)

        X = self._transform_X(X, n=theta_dr.shape[0])
        if self._opt_reweighted and (sample_weight is not None):
            sample_weight = sample_weight * clipped_cov.ravel()**2
        elif self._opt_reweighted:
            sample_weight = clipped_cov.ravel()**2
        target_var = sample_var * (res_z**2 / clipped_cov**2) if sample_var is not None else None
        self._model_final.fit(X, theta_dr, **filter_none_kwargs(sample_weight=sample_weight,
                                                                freq_weight=freq_weight, sample_var=target_var))
        return self

    def predict(self, X=None):
        X = self._transform_X(X, fitting=False)
        return self._model_final.predict(X).reshape((-1,) + self.d_y + self.d_t)

    def score(self, Y, T, X=None, W=None, Z=None, nuisances=None, sample_weight=None, groups=None):
        theta_dr, clipped_cov, _ = self._effect_estimate(nuisances)

        X = self._transform_X(X, fitting=False)

        if self._opt_reweighted and (sample_weight is not None):
            sample_weight = sample_weight * clipped_cov.ravel()**2
        elif self._opt_reweighted:
            sample_weight = clipped_cov.ravel()**2

        return np.average((theta_dr.ravel() - self._model_final.predict(X).ravel())**2,
                          weights=sample_weight, axis=0)


class _BaseDRIV(_OrthoLearner):
    # A helper class that access all the internal fitted objects of a DRIV Cate Estimator.
    # Used by both DRIV and IntentToTreatDRIV.
    def __init__(self, *,
                 model_final,
                 featurizer=None,
                 fit_cate_intercept=False,
                 cov_clip=1e-3,
                 opt_reweighted=False,
                 binary_outcome=False,
                 discrete_instrument=False,
                 discrete_treatment=False,
                 treatment_featurizer=None,
                 categories='auto',
                 cv=2,
                 mc_iters=None,
                 mc_agg='mean',
                 random_state=None,
                 allow_missing=False):
        self.model_final = clone(model_final, safe=False)
        self.featurizer = clone(featurizer, safe=False)
        self.fit_cate_intercept = fit_cate_intercept
        self.cov_clip = cov_clip
        self.opt_reweighted = opt_reweighted
        super().__init__(binary_outcome=binary_outcome,
                         discrete_instrument=discrete_instrument,
                         discrete_treatment=discrete_treatment,
                         treatment_featurizer=treatment_featurizer,
                         categories=categories,
                         cv=cv,
                         mc_iters=mc_iters,
                         mc_agg=mc_agg,
                         random_state=random_state,
                         allow_missing=allow_missing)

    def _gen_allowed_missing_vars(self):
        return ['W'] if self.allow_missing else []

    # Maggie: I think that would be the case?
    def _get_inference_options(self):
        options = super()._get_inference_options()
        options.update(auto=GenericSingleTreatmentModelFinalInference)
        return options

    def _gen_featurizer(self):
        return clone(self.featurizer, safe=False)

    def _gen_model_final(self):
        return clone(self.model_final, safe=False)

    def _gen_ortho_learner_model_final(self):
        return _BaseDRIVModelFinal(self._gen_model_final(), self._gen_featurizer(), self.fit_cate_intercept,
                                   self.cov_clip, self.opt_reweighted)

    def _check_inputs(self, Y, T, Z, X, W):
        Y1, T1, Z1, = check_input_arrays(Y, T, Z)
        if len(Y1.shape) > 1 and Y1.shape[1] > 1:
            raise AssertionError("DRIV only supports single dimensional outcome")
        if len(T1.shape) > 1 and T1.shape[1] > 1:
            if self.discrete_treatment:
                raise AttributeError("DRIV only supports binary treatments")
            elif self.treatment_featurizer:  # defer possible failure to downstream logic
                pass
            else:
                raise AttributeError("DRIV only supports single-dimensional continuous treatments")
        if len(Z1.shape) > 1 and Z1.shape[1] > 1:
            if self.discrete_instrument:
                raise AttributeError("DRIV only supports binary instruments")
            else:
                raise AttributeError("DRIV only supports single-dimensional continuous instruments")
        return Y, T, Z, X, W

    def fit(self, Y, T, *, Z, X=None, W=None, sample_weight=None, freq_weight=None, sample_var=None, groups=None,
            cache_values=False, inference="auto"):
        """
        Estimate the counterfactual model from data, i.e. estimates function :math:`\\theta(\\cdot)`.

        Parameters
        ----------
        Y: (n,) vector of length n
            Outcomes for each sample
        T: (n,) vector of length n
            Treatments for each sample
        Z: (n, d_z) matrix
            Instruments for each sample
        X:(n, d_x) matrix, optional
            Features for each sample
        W:(n, d_w) matrix, optional
            Controls for each sample
        sample_weight : (n,) array_like, optional
            Individual weights for each sample. If None, it assumes equal weight.
        freq_weight: (n,) array_like of int, optional
            Weight for the observation. Observation i is treated as the mean
            outcome of freq_weight[i] independent observations.
            When ``sample_var`` is not None, this should be provided.
        sample_var : (n,) nd array_like, optional
            Variance of the outcome(s) of the original freq_weight[i] observations that were used to
            compute the mean outcome represented by observation i.
        groups: (n,) vector, optional
            All rows corresponding to the same group will be kept together during splitting.
            If groups is not None, the `cv` argument passed to this class's initializer
            must support a 'groups' argument to its split method.
        cache_values: bool, default False
            Whether to cache inputs and first stage results, which will allow refitting a different final model
        inference: str, :class:`.Inference` instance, or None
            Method for performing inference.  This estimator supports 'bootstrap'
            (or an instance of :class:`.BootstrapInference`) and 'auto'
            (or an instance of :class:`.GenericSingleTreatmentModelFinalInference`)

        Returns
        -------
        self
        """
        Y, T, Z, X, W = self._check_inputs(Y, T, Z, X, W)
        # Replacing fit from _OrthoLearner, to reorder arguments and improve the docstring
        return super().fit(Y, T, X=X, W=W, Z=Z,
                           sample_weight=sample_weight, freq_weight=freq_weight, sample_var=sample_var, groups=groups,
                           cache_values=cache_values, inference=inference)

    def refit_final(self, *, inference='auto'):
        return super().refit_final(inference=inference)
    refit_final.__doc__ = _OrthoLearner.refit_final.__doc__

    def score(self, Y, T, Z, X=None, W=None, sample_weight=None):
        """
        Score the fitted CATE model on a new data set. Generates nuisance parameters
        for the new data set based on the fitted residual nuisance models created at fit time.
        It uses the mean prediction of the models fitted by the different crossfit folds.
        Then calculates the MSE of the final residual Y on residual T regression.

        If model_final does not have a score method, then it raises an :exc:`.AttributeError`

        Parameters
        ----------
        Y: (n, d_y) matrix or vector of length n
            Outcomes for each sample
        T: (n, d_t) matrix or vector of length n
            Treatments for each sample
        Z: (n, d_z) matrix
            Instruments for each sample
        X:(n, d_x) matrix, optional
            Features for each sample
        W:(n, d_w) matrix, optional
            Controls for each sample
        sample_weight:(n,) vector, optional
            Weights for each samples


        Returns
        -------
        score: float
            The MSE of the final CATE model on the new data.
        """
        # Replacing score from _OrthoLearner, to enforce Z to be required and improve the docstring
        return super().score(Y, T, X=X, W=W, Z=Z, sample_weight=sample_weight)

    @property
    def featurizer_(self):
        """
        Get the fitted featurizer.

        Returns
        -------
        featurizer: object of type(`featurizer`)
            An instance of the fitted featurizer that was used to preprocess X in the final CATE model training.
            Available only when featurizer is not None and X is not None.
        """
        return self.ortho_learner_model_final_._featurizer

    @property
    def original_featurizer(self):
        # NOTE: important to use the ortho_learner_model_final_ attribute instead of the
        #       attribute so that the trained featurizer will be passed through
        return self.ortho_learner_model_final_._original_featurizer

    def cate_feature_names(self, feature_names=None):
        """
        Get the output feature names.

        Parameters
        ----------
        feature_names: list of str of length X.shape[1] or None
            The names of the input features. If None and X is a dataframe, it defaults to the column names
            from the dataframe.

        Returns
        -------
        out_feature_names: list of str or None
            The names of the output features :math:`\\phi(X)`, i.e. the features with respect to which the
            final CATE model for each treatment is linear. It is the names of the features that are associated
            with each entry of the :meth:`coef_` parameter. Available only when the featurizer is not None and has
            a method: `get_feature_names(feature_names)`. Otherwise None is returned.
        """
        if self._d_x is None:
            # Handles the corner case when X=None but featurizer might be not None
            return None
        if feature_names is None:
            feature_names = self._input_names["feature_names"]
        if self.original_featurizer is None:
            return feature_names
        return get_feature_names_or_default(self.original_featurizer, feature_names)

    @property
    def model_final_(self):
        # NOTE This is used by the inference methods and is more for internal use to the library
        return self.ortho_learner_model_final_._model_final

    @property
    def model_cate(self):
        """
        Get the fitted final CATE model.

        Returns
        -------
        model_cate: object of type(model_final)
            An instance of the model_final object that was fitted after calling fit which corresponds
            to the constant marginal CATE model.
        """
        return self.ortho_learner_model_final_._model_final

    def shap_values(self, X, *, feature_names=None, treatment_names=None, output_names=None, background_samples=100):
        return _shap_explain_model_cate(self.const_marginal_effect, self.model_cate, X, self._d_t, self._d_y,
                                        featurizer=self.featurizer_,
                                        feature_names=feature_names,
                                        treatment_names=treatment_names,
                                        output_names=output_names,
                                        input_names=self._input_names,
                                        background_samples=background_samples)
    shap_values.__doc__ = LinearCateEstimator.shap_values.__doc__

    @property
    def residuals_(self):
        """
        A tuple (prel_theta, Y_res, T_res, Z_res, cov, X, W, Z), of the residuals from the first stage estimation
        along with the associated X, W and Z. Samples are not guaranteed to be in the same
        order as the input order.
        """
        if not hasattr(self, '_cached_values'):
            raise AttributeError("Estimator is not fitted yet!")
        if self._cached_values is None:
            raise AttributeError("`fit` was called with `cache_values=False`. "
                                 "Set to `True` to enable residual storage.")
        prel_theta, Y_res, T_res, Z_res, cov = self._cached_values.nuisances
        return (prel_theta, Y_res, T_res, Z_res, cov, self._cached_values.X, self._cached_values.W,
                self._cached_values.Z)


class _DRIV(_BaseDRIV):
    """
    Private Base class for the DRIV algorithm.
    """

    def __init__(self, *,
                 model_y_xw="auto",
                 model_t_xw="auto",
                 model_z_xw="auto",
                 model_t_xwz="auto",
                 model_tz_xw="auto",
                 fit_cov_directly=True,
                 prel_model_effect,
                 model_final,
                 projection=False,
                 featurizer=None,
                 fit_cate_intercept=False,
                 cov_clip=1e-3,
                 opt_reweighted=False,
                 binary_outcome=False,
                 discrete_instrument=False,
                 discrete_treatment=False,
                 treatment_featurizer=None,
                 categories='auto',
                 cv=2,
                 mc_iters=None,
                 mc_agg='mean',
                 random_state=None,
                 allow_missing=False):
        self.model_y_xw = clone(model_y_xw, safe=False)
        self.model_t_xw = clone(model_t_xw, safe=False)
        self.model_t_xwz = clone(model_t_xwz, safe=False)
        self.model_z_xw = clone(model_z_xw, safe=False)
        self.model_tz_xw = clone(model_tz_xw, safe=False)
        self.prel_model_effect = clone(prel_model_effect, safe=False)
        self.projection = projection
        self.fit_cov_directly = fit_cov_directly
        super().__init__(model_final=model_final,
                         featurizer=featurizer,
                         fit_cate_intercept=fit_cate_intercept,
                         cov_clip=cov_clip,
                         opt_reweighted=opt_reweighted,
                         binary_outcome=binary_outcome,
                         discrete_instrument=discrete_instrument,
                         discrete_treatment=discrete_treatment,
                         treatment_featurizer=treatment_featurizer,
                         categories=categories,
                         cv=cv,
                         mc_iters=mc_iters,
                         mc_agg=mc_agg,
                         random_state=random_state,
                         allow_missing=allow_missing)

    def _gen_prel_model_effect(self):
        return clone(self.prel_model_effect, safe=False)

    def _gen_ortho_learner_model_nuisance(self):
        if self.model_y_xw == 'auto':
            if self.binary_outcome:
                model_y_xw = LogisticRegressionCV(cv=WeightedStratifiedKFold(random_state=self.random_state),
                                                  random_state=self.random_state)
            else:
                model_y_xw = WeightedLassoCVWrapper(random_state=self.random_state)
        else:
            model_y_xw = clone(self.model_y_xw, safe=False)

        if self.model_t_xw == 'auto':
            if self.discrete_treatment:
                model_t_xw = LogisticRegressionCV(cv=WeightedStratifiedKFold(random_state=self.random_state),
                                                  random_state=self.random_state)
            else:
                model_t_xw = WeightedLassoCVWrapper(random_state=self.random_state)
        else:
            model_t_xw = clone(self.model_t_xw, safe=False)

        if self.projection:
            # this is a regression model since proj_t is probability
            if self.model_tz_xw == "auto":
                model_tz_xw = WeightedLassoCVWrapper(random_state=self.random_state)
            else:
                model_tz_xw = clone(self.model_tz_xw, safe=False)

            if self.model_t_xwz == 'auto':
                if self.discrete_treatment:
                    model_t_xwz = LogisticRegressionCV(cv=WeightedStratifiedKFold(random_state=self.random_state),
                                                       random_state=self.random_state)
                else:
                    model_t_xwz = WeightedLassoCVWrapper(random_state=self.random_state)
            else:
                model_t_xwz = clone(self.model_t_xwz, safe=False)

<<<<<<< HEAD
            return _BaseDRIVModelNuisance(self._gen_prel_model_effect(),
                                          _FirstStageWrapper(model_y_xw, True, self._gen_featurizer(),
                                                             False, False, self.binary_outcome),
                                          _FirstStageWrapper(model_t_xw, False, self._gen_featurizer(),
                                                             False, self.discrete_treatment, self.binary_outcome),
                                          # target is continuous since proj_t is probability
                                          _FirstStageWrapper(model_tz_xw, False, self._gen_featurizer(), False,
                                                             False, self.binary_outcome),
                                          _FirstStageWrapper(model_t_xwz, False, self._gen_featurizer(),
                                                             False, self.discrete_treatment, self.binary_outcome),
                                          self.projection, self.discrete_treatment, self.discrete_instrument)
=======
            return _BaseDRIVModelNuisance(prel_model_effect=self._gen_prel_model_effect(),
                                          model_y_xw=_FirstStageWrapper(
                                              model_y_xw, True, self._gen_featurizer(), False, False),
                                          model_t_xw=_FirstStageWrapper(model_t_xw, False, self._gen_featurizer(),
                                                                        False, self.discrete_treatment),
                                          # outcome is continuous since proj_t is probability
                                          model_tz_xw=_FirstStageWrapper(model_tz_xw, False, self._gen_featurizer(),
                                                                         False, False),
                                          model_z=_FirstStageWrapper(model_t_xwz, False, self._gen_featurizer(),
                                                                     False, self.discrete_treatment),
                                          projection=self.projection,
                                          fit_cov_directly=self.fit_cov_directly,
                                          discrete_treatment=self.discrete_treatment,
                                          discrete_instrument=self.discrete_instrument)
>>>>>>> 54231834

        else:
            if self.model_tz_xw == "auto":
                if self.discrete_treatment and self.discrete_instrument and not self.fit_cov_directly:
                    model_tz_xw = LogisticRegressionCV(cv=WeightedStratifiedKFold(random_state=self.random_state),
                                                       random_state=self.random_state)
                else:
                    model_tz_xw = WeightedLassoCVWrapper(random_state=self.random_state)
            else:
                model_tz_xw = clone(self.model_tz_xw, safe=False)

            if self.model_z_xw == 'auto':
                if self.discrete_instrument:
                    model_z_xw = LogisticRegressionCV(cv=WeightedStratifiedKFold(random_state=self.random_state),
                                                      random_state=self.random_state)
                else:
                    model_z_xw = WeightedLassoCVWrapper(random_state=self.random_state)
            else:
                model_z_xw = clone(self.model_z_xw, safe=False)

<<<<<<< HEAD
            return _BaseDRIVModelNuisance(self._gen_prel_model_effect(),
                                          _FirstStageWrapper(model_y_xw, True, self._gen_featurizer(), False, False,
                                                             self.binary_outcome),
                                          _FirstStageWrapper(model_t_xw, False, self._gen_featurizer(),
                                                             False, self.discrete_treatment, self.binary_outcome),
                                          _FirstStageWrapper(model_tz_xw, False, self._gen_featurizer(), False,
                                                             self.discrete_treatment and self.discrete_instrument,
                                                             self.binary_outcome),
                                          _FirstStageWrapper(model_z_xw, False, self._gen_featurizer(),
                                                             False, self.discrete_instrument, self.binary_outcome),
                                          self.projection, self.discrete_treatment, self.discrete_instrument)
=======
            return _BaseDRIVModelNuisance(prel_model_effect=self._gen_prel_model_effect(),
                                          model_y_xw=_FirstStageWrapper(
                                              model_y_xw, True, self._gen_featurizer(), False, False),
                                          model_t_xw=_FirstStageWrapper(model_t_xw, False, self._gen_featurizer(),
                                                                        False, self.discrete_treatment),
                                          model_tz_xw=_FirstStageWrapper(model_tz_xw, False, self._gen_featurizer(),
                                                                         False, (self.discrete_treatment and
                                                                                 self.discrete_instrument and
                                                                                 not self.fit_cov_directly)),
                                          model_z=_FirstStageWrapper(model_z_xw, False, self._gen_featurizer(),
                                                                     False, (self.discrete_instrument and
                                                                             not self.fit_cov_directly)),
                                          projection=self.projection,
                                          fit_cov_directly=self.fit_cov_directly,
                                          discrete_treatment=self.discrete_treatment,
                                          discrete_instrument=self.discrete_instrument)
>>>>>>> 54231834


class DRIV(_DRIV):
    """
    The DRIV algorithm for estimating CATE with IVs. It is the parent of the
    public classes {LinearDRIV, SparseLinearDRIV,ForestDRIV}

    Parameters
    ----------
    model_y_xw : estimator or 'auto' (default is 'auto')
        model to estimate :math:`\\E[Y | X, W]`.  Must support `fit` and `predict` methods.
        If 'auto' :class:`.WeightedLassoCV`/:class:`.WeightedMultiTaskLassoCV` will be chosen.

    model_t_xw : estimator or 'auto' (default is 'auto')
        model to estimate :math:`\\E[T | X, W]`.  Must support `fit` and `predict` methods.
        If 'auto', :class:`~sklearn.linear_model.LogisticRegressionCV`
        will be applied for discrete treatment,
        and :class:`.WeightedLassoCV`/:class:`.WeightedMultiTaskLassoCV`
        will be applied for continuous treatment.

    model_z_xw : estimator or 'auto' (default is 'auto')
        model to estimate :math:`\\E[Z | X, W]`.  Must support `fit` and `predict` methods.
        If 'auto', :class:`~sklearn.linear_model.LogisticRegressionCV`
        will be applied for discrete instrument,
        and :class:`.WeightedLassoCV`/:class:`.WeightedMultiTaskLassoCV`
        will be applied for continuous instrument.

    model_t_xwz : estimator or 'auto' (default is 'auto')
        model to estimate :math:`\\E[T | X, W, Z]`.  Must support `fit` and `predict` methods.
        If 'auto', :class:`~sklearn.linear_model.LogisticRegressionCV`
        will be applied for discrete treatment,
        and :class:`.WeightedLassoCV`/:class:`.WeightedMultiTaskLassoCV`
        will be applied for continuous treatment.

    model_tz_xw : estimator or 'auto' (default is 'auto')
        model to estimate :math:`\\E[T*Z | X, W]` or :math:`\\E[\\tilde{T}*\\tilde{Z} | X, W]`
        depending on `fit_cov_directly`.
        Must support `fit` and `predict` methods.
        If 'auto', :class:`~sklearn.linear_model.LogisticRegressionCV`
        will be applied for discrete instrument and discrete treatment with `fit_cov_directly=False`,
        and :class:`.WeightedLassoCV`/:class:`.WeightedMultiTaskLassoCV`
        will be applied otherwise.

    fit_cov_directly : bool, default True
        Whether to fit :math:`\\E[\\tilde{T}*\\tilde{Z} | X, W]` instead of :math:`\\E[T*Z | X, W]`.
        Otherwise, we compute :math:`\\E[\\tilde{T}*\\tilde{Z} | X, W]` from
        :math:`\\E[T*Z | X, W] - \\E[T | X, W] \\E[Z | X, W]`.

    flexible_model_effect : estimator or 'auto' (default is 'auto')
        a flexible model for a preliminary version of the CATE, must accept sample_weight at fit time.
        If 'auto', :class:`.StatsModelsLinearRegression` will be applied.

    model_final : estimator, optional
        a final model for the CATE and projections. If None, then flexible_model_effect is also used as a final model

    prel_cate_approach : one of {'driv', 'dmliv'}, default 'driv'
        model that estimates a preliminary version of the CATE.
        If 'driv', :class:`._DRIV` will be used.
        If 'dmliv', :class:`.NonParamDMLIV` will be used

    prel_cv : int, cross-validation generator or an iterable, default 1
        Determines the cross-validation splitting strategy for the preliminary effect model.

    prel_opt_reweighted : bool, default True
        Whether to reweight the samples to minimize variance for the preliminary effect model.

    projection: bool, default False
        If True, we fit a slight variant of DRIV where we use E[T|X, W, Z] as the instrument as opposed to Z,
        model_z_xw will be disabled; If False, model_t_xwz will be disabled.

    featurizer : :term:`transformer`, optional
        Must support fit_transform and transform. Used to create composite features in the final CATE regression.
        It is ignored if X is None. The final CATE will be trained on the outcome of featurizer.fit_transform(X).
        If featurizer=None, then CATE is trained on X.

    fit_cate_intercept : bool, default False
        Whether the linear CATE model should have a constant term.

    cov_clip : float, default 0.1
        clipping of the covariate for regions with low "overlap", to reduce variance

    opt_reweighted : bool, default False
        Whether to reweight the samples to minimize variance. If True then
        model_final.fit must accept sample_weight as a kw argument. If True then
        assumes the model_final is flexible enough to fit the true CATE model. Otherwise,
        it method will return a biased projection to the model_final space, biased
        to give more weight on parts of the feature space where the instrument is strong.

    discrete_instrument: bool, default False
        Whether the instrument values should be treated as categorical, rather than continuous, quantities

    discrete_treatment: bool, default False
        Whether the treatment values should be treated as categorical, rather than continuous, quantities

    treatment_featurizer : :term:`transformer`, optional
        Must support fit_transform and transform. Used to create composite treatment in the final CATE regression.
        The final CATE will be trained on the outcome of featurizer.fit_transform(T).
        If featurizer=None, then CATE is trained on T.

    categories: 'auto' or list, default 'auto'
        The categories to use when encoding discrete treatments (or 'auto' to use the unique sorted values).
        The first category will be treated as the control treatment.

    cv: int, cross-validation generator or an iterable, default 2
        Determines the cross-validation splitting strategy.
        Possible inputs for cv are:

        - None, to use the default 3-fold cross-validation,
        - integer, to specify the number of folds.
        - :term:`CV splitter`
        - An iterable yielding (train, test) splits as arrays of indices.

        For integer/None inputs, if the treatment is discrete
        :class:`~sklearn.model_selection.StratifiedKFold` is used, else,
        :class:`~sklearn.model_selection.KFold` is used
        (with a random shuffle in either case).

        Unless an iterable is used, we call `split(concat[W, X], T)` to generate the splits. If all
        W, X are None, then we call `split(ones((T.shape[0], 1)), T)`.

    mc_iters: int, optional
        The number of times to rerun the first stage models to reduce the variance of the nuisances.

    mc_agg: {'mean', 'median'}, default 'mean'
        How to aggregate the nuisance value for each sample across the `mc_iters` monte carlo iterations of
        cross-fitting.

    random_state : int, RandomState instance, or None, default None

        If int, random_state is the seed used by the random number generator;
        If :class:`~numpy.random.mtrand.RandomState` instance, random_state is the random number generator;
        If None, the random number generator is the :class:`~numpy.random.mtrand.RandomState` instance used
        by :mod:`np.random<numpy.random>`.

    allow_missing: bool
        Whether to allow missing values in W. If True, will need to supply nuisance models
        that can handle missing values.

    Examples
    --------
    A simple example with the default models:

    .. testcode::
        :hide:

        import numpy as np
        import scipy.special
        np.set_printoptions(suppress=True)

    .. testcode::

        from econml.iv.dr import DRIV

        # Define the data generation functions
        def dgp(n, p, true_fn):
            X = np.random.normal(0, 1, size=(n, p))
            Z = np.random.binomial(1, 0.5, size=(n,))
            nu = np.random.uniform(0, 10, size=(n,))
            coef_Z = 0.8
            C = np.random.binomial(
                1, coef_Z * scipy.special.expit(0.4 * X[:, 0] + nu)
            )  # Compliers when recomended
            C0 = np.random.binomial(
                1, 0.06 * np.ones(X.shape[0])
            )  # Non-compliers when not recommended
            T = C * Z + C0 * (1 - Z)
            y = true_fn(X) * T + 2 * nu + 5 * (X[:, 3] > 0) + 0.1 * np.random.uniform(0, 1, size=(n,))
            return y, T, Z, X

        def true_heterogeneity_function(X):
            return 5 * X[:, 0]

        np.random.seed(123)
        y, T, Z, X = dgp(1000, 5, true_heterogeneity_function)
        est = DRIV(discrete_treatment=True, discrete_instrument=True)
        est.fit(Y=y, T=T, Z=Z, X=X)

    >>> est.effect(X[:3])
    array([-1.71678..., -0.27824..., -3.18333...])
    """

    def __init__(self, *,
                 model_y_xw="auto",
                 model_t_xw="auto",
                 model_z_xw="auto",
                 model_t_xwz="auto",
                 model_tz_xw="auto",
                 fit_cov_directly=True,
                 flexible_model_effect="auto",
                 model_final=None,
                 prel_cate_approach="driv",
                 prel_cv=1,
                 prel_opt_reweighted=True,
                 projection=False,
                 featurizer=None,
                 fit_cate_intercept=False,
                 cov_clip=1e-3,
                 opt_reweighted=False,
                 binary_outcome=False,
                 discrete_instrument=False,
                 discrete_treatment=False,
                 treatment_featurizer=None,
                 categories='auto',
                 cv=2,
                 mc_iters=None,
                 mc_agg='mean',
                 random_state=None,
                 allow_missing=False):

        if flexible_model_effect == "auto":
            self.flexible_model_effect = StatsModelsLinearRegression(fit_intercept=False)
        else:
            self.flexible_model_effect = clone(flexible_model_effect, safe=False)
        self.prel_cate_approach = prel_cate_approach
        self.prel_cv = prel_cv
        self.prel_opt_reweighted = prel_opt_reweighted
        super().__init__(model_y_xw=model_y_xw,
                         model_t_xw=model_t_xw,
                         model_z_xw=model_z_xw,
                         model_t_xwz=model_t_xwz,
                         model_tz_xw=model_tz_xw,
                         fit_cov_directly=fit_cov_directly,
                         prel_model_effect=self.prel_cate_approach,
                         model_final=model_final,
                         projection=projection,
                         featurizer=featurizer,
                         fit_cate_intercept=fit_cate_intercept,
                         cov_clip=cov_clip,
                         opt_reweighted=opt_reweighted,
                         binary_outcome=binary_outcome,
                         discrete_instrument=discrete_instrument,
                         discrete_treatment=discrete_treatment,
                         treatment_featurizer=treatment_featurizer,
                         categories=categories,
                         cv=cv,
                         mc_iters=mc_iters,
                         mc_agg=mc_agg,
                         random_state=random_state,
                         allow_missing=allow_missing)

    def _gen_model_final(self):
        if self.model_final is None:
            return clone(self.flexible_model_effect, safe=False)
        return clone(self.model_final, safe=False)

    def _gen_prel_model_effect(self):
        if self.prel_cate_approach == "driv":
            return _DRIV(model_y_xw=clone(self.model_y_xw, safe=False),
                         model_t_xw=clone(self.model_t_xw, safe=False),
                         model_z_xw=clone(self.model_z_xw, safe=False),
                         model_t_xwz=clone(self.model_t_xwz, safe=False),
                         model_tz_xw=clone(self.model_tz_xw, safe=False),
                         prel_model_effect=_DummyCATE(),
                         model_final=clone(self.flexible_model_effect, safe=False),
                         projection=self.projection,
                         fit_cov_directly=self.fit_cov_directly,
                         featurizer=self._gen_featurizer(),
                         fit_cate_intercept=self.fit_cate_intercept,
                         cov_clip=self.cov_clip,
                         opt_reweighted=self.prel_opt_reweighted,
                         discrete_instrument=self.discrete_instrument,
                         discrete_treatment=self.discrete_treatment,
                         categories=self.categories,
                         cv=self.prel_cv,
                         mc_iters=self.mc_iters,
                         mc_agg=self.mc_agg,
                         random_state=self.random_state,
                         allow_missing=self.allow_missing)
        elif self.prel_cate_approach == "dmliv":
            return NonParamDMLIV(model_y_xw=clone(self.model_y_xw, safe=False),
                                 model_t_xw=clone(self.model_t_xw, safe=False),
                                 model_t_xwz=clone(self.model_t_xwz, safe=False),
                                 model_final=clone(self.flexible_model_effect, safe=False),
                                 discrete_instrument=self.discrete_instrument,
                                 discrete_treatment=self.discrete_treatment,
                                 featurizer=self._gen_featurizer(),
                                 categories=self.categories,
                                 cv=self.prel_cv,
                                 mc_iters=self.mc_iters,
                                 mc_agg=self.mc_agg,
                                 random_state=self.random_state,
                                 allow_missing=self.allow_missing)
        else:
            raise ValueError(
                "We only support 'dmliv' or 'driv' preliminary model effect, "
                f"but received '{self.prel_cate_approach}'!")

    def fit(self, Y, T, *, Z, X=None, W=None, sample_weight=None, freq_weight=None, sample_var=None, groups=None,
            cache_values=False, inference="auto"):
        """
        Estimate the counterfactual model from data, i.e. estimates function :math:`\\theta(\\cdot)`.

        Parameters
        ----------
        Y: (n,) vector of length n
            Outcomes for each sample
        T: (n,) vector of length n
            Treatments for each sample
        Z: (n, d_z) matrix
            Instruments for each sample
        X:(n, d_x) matrix, optional
            Features for each sample
        W:(n, d_w) matrix, optional
            Controls for each sample
        sample_weight : (n,) array_like, optional
            Individual weights for each sample. If None, it assumes equal weight.
        freq_weight: (n,) array_like of int, optional
            Weight for the observation. Observation i is treated as the mean
            outcome of freq_weight[i] independent observations.
            When ``sample_var`` is not None, this should be provided.
        sample_var : (n,) nd array_like, optional
            Variance of the outcome(s) of the original freq_weight[i] observations that were used to
            compute the mean outcome represented by observation i.
        groups: (n,) vector, optional
            All rows corresponding to the same group will be kept together during splitting.
            If groups is not None, the `cv` argument passed to this class's initializer
            must support a 'groups' argument to its split method.
        cache_values: bool, default False
            Whether to cache inputs and first stage results, which will allow refitting a different final model
        inference: str, :class:`.Inference` instance, or None
            Method for performing inference.  This estimator supports 'bootstrap'
            (or an instance of :class:`.BootstrapInference`) and 'auto'
            (or an instance of :class:`.GenericSingleTreatmentModelFinalInference`)

        Returns
        -------
        self
        """
        if self.projection:
            assert self.model_z_xw == "auto", ("In the case of projection=True, model_z_xw will not be fitted, "
                                               "please keep it as default!")
        if self.prel_cate_approach == "driv" and not self.projection:
            assert self.model_t_xwz == "auto", ("In the case of projection=False and prel_cate_approach='driv', "
                                                "model_t_xwz will not be fitted, "
                                                "please keep it as default!")
        return super().fit(Y, T, X=X, W=W, Z=Z,
                           sample_weight=sample_weight, freq_weight=freq_weight, sample_var=sample_var, groups=groups,
                           cache_values=cache_values, inference=inference)

    @property
    def models_y_xw(self):
        """
        Get the fitted models for :math:`\\E[Y | X]`.

        Returns
        -------
        models_y_xw: nested list of objects of type(`model_y_xw`)
            A nested list of instances of the `model_y_xw` object. Number of sublist equals to number of monte carlo
            iterations, each element in the sublist corresponds to a crossfitting
            fold and is the model instance that was fitted for that training fold.
        """
        return [[mdl._model_y_xw._model for mdl in mdls] for mdls in super().models_nuisance_]

    @property
    def models_t_xw(self):
        """
        Get the fitted models for :math:`\\E[T | X]`.

        Returns
        -------
        models_t_xw: nested list of objects of type(`model_t_xw`)
            A nested list of instances of the `model_t_xw` object. Number of sublist equals to number of monte carlo
            iterations, each element in the sublist corresponds to a crossfitting
            fold and is the model instance that was fitted for that training fold.
        """
        return [[mdl._model_t_xw._model for mdl in mdls] for mdls in super().models_nuisance_]

    @property
    def models_z_xw(self):
        """
        Get the fitted models for :math:`\\E[Z | X]`.

        Returns
        -------
        models_z_xw: nested list of objects of type(`model_z_xw`)
            A nested list of instances of the `model_z_xw` object. Number of sublist equals to number of monte carlo
            iterations, each element in the sublist corresponds to a crossfitting
            fold and is the model instance that was fitted for that training fold.
        """
        if self.projection:
            raise AttributeError("Projection model is fitted for instrument! Use models_t_xwz.")
        return [[mdl._model_z_xw._model for mdl in mdls] for mdls in super().models_nuisance_]

    @property
    def models_t_xwz(self):
        """
        Get the fitted models for :math:`\\E[Z | X]`.

        Returns
        -------
        models_z_xw: nested list of objects of type(`model_z_xw`)
            A nested list of instances of the `model_z_xw` object. Number of sublist equals to number of monte carlo
            iterations, each element in the sublist corresponds to a crossfitting
            fold and is the model instance that was fitted for that training fold.
        """
        if not self.projection:
            raise AttributeError("Direct model is fitted for instrument! Use models_z_xw.")
        return [[mdl._model_t_xwz._model for mdl in mdls] for mdls in super().models_nuisance_]

    @property
    def models_tz_xw(self):
        """
        Get the fitted models for :math:`\\E[T*Z | X]`.

        Returns
        -------
        models_tz_xw: nested list of objects of type(`model_tz_xw`)
            A nested list of instances of the `model_tz_xw` object. Number of sublist equals to number of monte carlo
            iterations, each element in the sublist corresponds to a crossfitting
            fold and is the model instance that was fitted for that training fold.
        """
        return [[mdl._model_tz_xw._model for mdl in mdls] for mdls in super().models_nuisance_]

    @property
    def models_prel_model_effect(self):
        """
        Get the fitted preliminary CATE estimator.

        Returns
        -------
        prel_model_effect: nested list of objects of type(`prel_model_effect`)
            A nested list of instances of the `prel_model_effect` object. Number of sublist equals to number
            of monte carlo iterations, each element in the sublist corresponds to a crossfitting
            fold and is the model instance that was fitted for that training fold.
        """
        return [[mdl._prel_model_effect for mdl in mdls] for mdls in super().models_nuisance_]

    @property
    def nuisance_scores_y_xw(self):
        """
        Get the scores for y_xw model on the out-of-sample training data
        """
        return self.nuisance_scores_[0]

    @property
    def nuisance_scores_t_xw(self):
        """
        Get the scores for t_xw model on the out-of-sample training data
        """
        return self.nuisance_scores_[1]

    @property
    def nuisance_scores_z_xw(self):
        """
        Get the scores for z_xw model on the out-of-sample training data
        """
        if self.projection:
            raise AttributeError("Projection model is fitted for instrument! Use nuisance_scores_t_xwz.")
        return self.nuisance_scores_[2]

    @property
    def nuisance_scores_t_xwz(self):
        """
        Get the scores for z_xw model on the out-of-sample training data
        """
        if not self.projection:
            raise AttributeError("Direct model is fitted for instrument! Use nuisance_scores_z_xw.")
        return self.nuisance_scores_[2]

    @property
    def nuisance_scores_tz_xw(self):
        """
        Get the scores for tz_xw model on the out-of-sample training data
        """
        return self.nuisance_scores_[3]

    @property
    def nuisance_scores_prel_model_effect(self):
        """
        Get the scores for prel_model_effect model on the out-of-sample training data
        """
        return self.nuisance_scores_[4]


class LinearDRIV(StatsModelsCateEstimatorMixin, DRIV):
    """
    Special case of the :class:`.DRIV` where the final stage
    is a Linear Regression. In this case, inference can be performed via the StatsModels Inference approach
    and its asymptotic normal characterization of the estimated parameters. This is computationally
    faster than bootstrap inference. Leave the default ``inference='auto'`` unchanged, or explicitly set
    ``inference='statsmodels'`` at fit time to enable inference via asymptotic normality.

    Parameters
    ----------
    model_y_xw : estimator or 'auto' (default is 'auto')
        model to estimate :math:`\\E[Y | X, W]`.  Must support `fit` and `predict` methods.
        If 'auto' :class:`.WeightedLassoCV`/:class:`.WeightedMultiTaskLassoCV` will be chosen.

    model_t_xw : estimator or 'auto' (default is 'auto')
        model to estimate :math:`\\E[T | X, W]`.  Must support `fit` and `predict` methods.
        If 'auto', :class:`~sklearn.linear_model.LogisticRegressionCV`
        will be applied for discrete treatment,
        and :class:`.WeightedLassoCV`/:class:`.WeightedMultiTaskLassoCV`
        will be applied for continuous treatment.

    model_z_xw : estimator or 'auto' (default is 'auto')
        model to estimate :math:`\\E[Z | X, W]`.  Must support `fit` and `predict` methods.
        If 'auto', :class:`~sklearn.linear_model.LogisticRegressionCV`
        will be applied for discrete instrument,
        and :class:`.WeightedLassoCV`/:class:`.WeightedMultiTaskLassoCV`
        will be applied for continuous instrument.

    model_t_xwz : estimator or 'auto' (default is 'auto')
        model to estimate :math:`\\E[T | X, W, Z]`.  Must support `fit` and `predict` methods.
        If 'auto', :class:`~sklearn.linear_model.LogisticRegressionCV`
        will be applied for discrete treatment,
        and :class:`.WeightedLassoCV`/:class:`.WeightedMultiTaskLassoCV`
        will be applied for continuous treatment.

    model_tz_xw : estimator or 'auto' (default is 'auto')
        model to estimate :math:`\\E[T*Z | X, W]` or :math:`\\E[\\tilde{T}*\\tilde{Z} | X, W]`
        depending on `fit_cov_directly`.
        Must support `fit` and `predict` methods.
        If 'auto', :class:`~sklearn.linear_model.LogisticRegressionCV`
        will be applied for discrete instrument and discrete treatment with `fit_cov_directly=False`,
        and :class:`.WeightedLassoCV`/:class:`.WeightedMultiTaskLassoCV`
        will be applied otherwise.

    fit_cov_directly : bool, default True
        Whether to fit :math:`\\E[\\tilde{T}*\\tilde{Z} | X, W]` instead of :math:`\\E[T*Z | X, W]`.
        Otherwise, we compute :math:`\\E[\\tilde{T}*\\tilde{Z} | X, W]` from
        :math:`\\E[T*Z | X, W] - \\E[T | X, W] \\E[Z | X, W]`.

    flexible_model_effect : estimator or 'auto' (default is 'auto')
        a flexible model for a preliminary version of the CATE, must accept sample_weight at fit time.
        If 'auto', :class:`.StatsModelsLinearRegression` will be applied.

    prel_cate_approach : one of {'driv', 'dmliv'}, default 'driv'
        model that estimates a preliminary version of the CATE.
        If 'driv', :class:`._DRIV` will be used.
        If 'dmliv', :class:`.NonParamDMLIV` will be used

    prel_cv : int, cross-validation generator or an iterable, default 1
        Determines the cross-validation splitting strategy for the preliminary effect model.

    prel_opt_reweighted : bool, default True
        Whether to reweight the samples to minimize variance for the preliminary effect model.

    projection: bool, default False
        If True, we fit a slight variant of DRIV where we use E[T|X, W, Z] as the instrument as opposed to Z,
        model_z_xw will be disabled; If False, model_t_xwz will be disabled.

    featurizer : :term:`transformer`, optional
        Must support fit_transform and transform. Used to create composite features in the final CATE regression.
        It is ignored if X is None. The final CATE will be trained on the outcome of featurizer.fit_transform(X).
        If featurizer=None, then CATE is trained on X.

    fit_cate_intercept : bool, default True
        Whether the linear CATE model should have a constant term.

    cov_clip : float, default 0.1
        clipping of the covariate for regions with low "overlap", to reduce variance

    opt_reweighted : bool, default False
        Whether to reweight the samples to minimize variance. If True then
        model_final.fit must accept sample_weight as a kw argument. If True then
        assumes the model_final is flexible enough to fit the true CATE model. Otherwise,
        it method will return a biased projection to the model_final space, biased
        to give more weight on parts of the feature space where the instrument is strong.

    discrete_instrument: bool, default False
        Whether the instrument values should be treated as categorical, rather than continuous, quantities

    discrete_treatment: bool, default False
        Whether the treatment values should be treated as categorical, rather than continuous, quantities

    treatment_featurizer : :term:`transformer`, optional
        Must support fit_transform and transform. Used to create composite treatment in the final CATE regression.
        The final CATE will be trained on the outcome of featurizer.fit_transform(T).
        If featurizer=None, then CATE is trained on T.

    categories: 'auto' or list, default 'auto'
        The categories to use when encoding discrete treatments (or 'auto' to use the unique sorted values).
        The first category will be treated as the control treatment.

    cv: int, cross-validation generator or an iterable, default 2
        Determines the cross-validation splitting strategy.
        Possible inputs for cv are:

        - None, to use the default 3-fold cross-validation,
        - integer, to specify the number of folds.
        - :term:`CV splitter`
        - An iterable yielding (train, test) splits as arrays of indices.

        For integer/None inputs, if the treatment is discrete
        :class:`~sklearn.model_selection.StratifiedKFold` is used, else,
        :class:`~sklearn.model_selection.KFold` is used
        (with a random shuffle in either case).

        Unless an iterable is used, we call `split(concat[W, X], T)` to generate the splits. If all
        W, X are None, then we call `split(ones((T.shape[0], 1)), T)`.

    mc_iters: int, optional
        The number of times to rerun the first stage models to reduce the variance of the nuisances.

    mc_agg: {'mean', 'median'}, default 'mean'
        How to aggregate the nuisance value for each sample across the `mc_iters` monte carlo iterations of
        cross-fitting.

    random_state : int, RandomState instance, or None, default None

        If int, random_state is the seed used by the random number generator;
        If :class:`~numpy.random.mtrand.RandomState` instance, random_state is the random number generator;
        If None, the random number generator is the :class:`~numpy.random.mtrand.RandomState` instance used
        by :mod:`np.random<numpy.random>`.

    allow_missing: bool
        Whether to allow missing values in W. If True, will need to supply nuisance models
        that can handle missing values.

    Examples
    --------
    A simple example with the default models:

    .. testcode::
        :hide:

        import numpy as np
        import scipy.special
        np.set_printoptions(suppress=True)

    .. testcode::

        from econml.iv.dr import LinearDRIV

        # Define the data generation functions
        def dgp(n, p, true_fn):
            X = np.random.normal(0, 1, size=(n, p))
            Z = np.random.binomial(1, 0.5, size=(n,))
            nu = np.random.uniform(0, 10, size=(n,))
            coef_Z = 0.8
            C = np.random.binomial(
                1, coef_Z * scipy.special.expit(0.4 * X[:, 0] + nu)
            )  # Compliers when recomended
            C0 = np.random.binomial(
                1, 0.06 * np.ones(X.shape[0])
            )  # Non-compliers when not recommended
            T = C * Z + C0 * (1 - Z)
            y = true_fn(X) * T + 2 * nu + 5 * (X[:, 3] > 0) + 0.1 * np.random.uniform(0, 1, size=(n,))
            return y, T, Z, X

        def true_heterogeneity_function(X):
            return 5 * X[:, 0]

        np.random.seed(123)
        y, T, Z, X = dgp(1000, 5, true_heterogeneity_function)
        est = LinearDRIV(discrete_treatment=True, discrete_instrument=True)
        est.fit(Y=y, T=T, Z=Z, X=X)

    >>> est.effect(X[:3])
    array([-0.54223...,  0.77763..., -2.01011...])
    >>> est.effect_interval(X[:3])
    (array([-4.73213..., -5.57270..., -5.84891...]),
    array([3.64765..., 7.12797..., 1.82868...]))
    >>> est.coef_
    array([ 3.12341...,  1.78962..., -0.45351..., -0.41677...,  0.93306...])
    >>> est.coef__interval()
    (array([ 1.36498...,  0.00496..., -2.28573..., -2.02274..., -0.94000...]),
    array([4.88184..., 3.57428..., 1.37869..., 1.18919..., 2.80614...]))
    >>> est.intercept_
    1.10417...
    >>> est.intercept__interval()
    (-0.65690..., 2.86525...)
    """

    def __init__(self, *,
                 model_y_xw="auto",
                 model_t_xw="auto",
                 model_z_xw="auto",
                 model_t_xwz="auto",
                 model_tz_xw="auto",
                 fit_cov_directly=True,
                 flexible_model_effect="auto",
                 prel_cate_approach="driv",
                 prel_cv=1,
                 prel_opt_reweighted=True,
                 projection=False,
                 featurizer=None,
                 fit_cate_intercept=True,
                 cov_clip=1e-3,
                 opt_reweighted=False,
                 binary_outcome=False,
                 discrete_instrument=False,
                 discrete_treatment=False,
                 treatment_featurizer=None,
                 categories='auto',
                 cv=2,
                 mc_iters=None,
                 mc_agg='mean',
                 random_state=None,
                 allow_missing=False):
        super().__init__(model_y_xw=model_y_xw,
                         model_t_xw=model_t_xw,
                         model_z_xw=model_z_xw,
                         model_t_xwz=model_t_xwz,
                         model_tz_xw=model_tz_xw,
                         fit_cov_directly=fit_cov_directly,
                         flexible_model_effect=flexible_model_effect,
                         model_final=None,
                         prel_cate_approach=prel_cate_approach,
                         prel_cv=prel_cv,
                         prel_opt_reweighted=prel_opt_reweighted,
                         projection=projection,
                         featurizer=featurizer,
                         fit_cate_intercept=fit_cate_intercept,
                         cov_clip=cov_clip,
                         opt_reweighted=opt_reweighted,
                         binary_outcome=binary_outcome,
                         discrete_instrument=discrete_instrument,
                         discrete_treatment=discrete_treatment,
                         treatment_featurizer=treatment_featurizer,
                         categories=categories,
                         cv=cv,
                         mc_iters=mc_iters,
                         mc_agg=mc_agg,
                         random_state=random_state,
                         allow_missing=allow_missing)

    def _gen_model_final(self):
        return StatsModelsLinearRegression(fit_intercept=False)

    def fit(self, Y, T, *, Z, X=None, W=None, sample_weight=None, freq_weight=None, sample_var=None, groups=None,
            cache_values=False, inference='auto'):
        """
        Estimate the counterfactual model from data, i.e. estimates function :math:`\\theta(\\cdot)`.

        Parameters
        ----------
        Y: (n,) vector of length n
            Outcomes for each sample
        T: (n,) vector of length n
            Treatments for each sample
        Z: (n, d_z) matrix
            Instruments for each sample
        X:(n, d_x) matrix, optional
            Features for each sample
        W:(n, d_w) matrix, optional
            Controls for each sample
        sample_weight : (n,) array_like, optional
            Individual weights for each sample. If None, it assumes equal weight.
        freq_weight: (n,) array_like of int, optional
            Weight for the observation. Observation i is treated as the mean
            outcome of freq_weight[i] independent observations.
            When ``sample_var`` is not None, this should be provided.
        sample_var : (n,) nd array_like, optional
            Variance of the outcome(s) of the original freq_weight[i] observations that were used to
            compute the mean outcome represented by observation i.
        groups: (n,) vector, optional
            All rows corresponding to the same group will be kept together during splitting.
            If groups is not None, the `cv` argument passed to this class's initializer
            must support a 'groups' argument to its split method.
        cache_values: bool, default False
            Whether to cache inputs and first stage results, which will allow refitting a different final model
        inference: str, :class:`.Inference` instance, or None
            Method for performing inference.  This estimator supports ``'bootstrap'``
            (or an instance of :class:`.BootstrapInference`) and ``'statsmodels'``
            (or an instance of :class:`.StatsModelsInferenceDiscrete`).

        Returns
        -------
        self
        """
        # Replacing fit from _OrthoLearner, to reorder arguments and improve the docstring
        return super().fit(Y, T, X=X, W=W, Z=Z,
                           sample_weight=sample_weight, freq_weight=freq_weight, sample_var=sample_var, groups=groups,
                           cache_values=cache_values, inference=inference)

    @property
    def fit_cate_intercept_(self):
        return self.ortho_learner_model_final_._fit_cate_intercept

    @property
    def bias_part_of_coef(self):
        return self.ortho_learner_model_final_._fit_cate_intercept

    @property
    def model_final(self):
        return self._gen_model_final()

    @model_final.setter
    def model_final(self, model):
        if model is not None:
            raise ValueError("Parameter `model_final` cannot be altered for this estimator!")


class SparseLinearDRIV(DebiasedLassoCateEstimatorMixin, DRIV):
    """
    Special case of the :class:`.DRIV` where the final stage
    is a Debiased Lasso Regression. In this case, inference can be performed via the debiased lasso approach
    and its asymptotic normal characterization of the estimated parameters. This is computationally
    faster than bootstrap inference. Leave the default ``inference='auto'`` unchanged, or explicitly set
    ``inference='debiasedlasso'`` at fit time to enable inference via asymptotic normality.

    Parameters
    ----------
    model_y_xw : estimator or 'auto' (default is 'auto')
        model to estimate :math:`\\E[Y | X, W]`.  Must support `fit` and `predict` methods.
        If 'auto' :class:`.WeightedLassoCV`/:class:`.WeightedMultiTaskLassoCV` will be chosen.

    model_t_xw : estimator or 'auto' (default is 'auto')
        model to estimate :math:`\\E[T | X, W]`.  Must support `fit` and `predict` methods.
        If 'auto', :class:`~sklearn.linear_model.LogisticRegressionCV`
        will be applied for discrete treatment,
        and :class:`.WeightedLassoCV`/:class:`.WeightedMultiTaskLassoCV`
        will be applied for continuous treatment.

    model_z_xw : estimator or 'auto' (default is 'auto')
        model to estimate :math:`\\E[Z | X, W]`.  Must support `fit` and `predict` methods.
        If 'auto', :class:`~sklearn.linear_model.LogisticRegressionCV`
        will be applied for discrete instrument,
        and :class:`.WeightedLassoCV`/:class:`.WeightedMultiTaskLassoCV`
        will be applied for continuous instrument.

    model_t_xwz : estimator or 'auto' (default is 'auto')
        model to estimate :math:`\\E[T | X, W, Z]`.  Must support `fit` and `predict` methods.
        If 'auto', :class:`~sklearn.linear_model.LogisticRegressionCV`
        will be applied for discrete treatment,
        and :class:`.WeightedLassoCV`/:class:`.WeightedMultiTaskLassoCV`
        will be applied for continuous treatment.

    model_tz_xw : estimator or 'auto' (default is 'auto')
        model to estimate :math:`\\E[T*Z | X, W]` or :math:`\\E[\\tilde{T}*\\tilde{Z} | X, W]`
        depending on `fit_cov_directly`.
        Must support `fit` and `predict` methods.
        If 'auto', :class:`~sklearn.linear_model.LogisticRegressionCV`
        will be applied for discrete instrument and discrete treatment with `fit_cov_directly=False`,
        and :class:`.WeightedLassoCV`/:class:`.WeightedMultiTaskLassoCV`
        will be applied otherwise.

    fit_cov_directly : bool, default True
        Whether to fit :math:`\\E[\\tilde{T}*\\tilde{Z} | X, W]` instead of :math:`\\E[T*Z | X, W]`.
        Otherwise, we compute :math:`\\E[\\tilde{T}*\\tilde{Z} | X, W]` from
        :math:`\\E[T*Z | X, W] - \\E[T | X, W] \\E[Z | X, W]`.

    flexible_model_effect : estimator or 'auto' (default is 'auto')
        a flexible model for a preliminary version of the CATE, must accept sample_weight at fit time.
        If 'auto', :class:`.StatsModelsLinearRegression` will be applied.

    prel_cate_approach : one of {'driv', 'dmliv'}, default 'driv'
        model that estimates a preliminary version of the CATE.
        If 'driv', :class:`._DRIV` will be used.
        If 'dmliv', :class:`.NonParamDMLIV` will be used

    prel_cv : int, cross-validation generator or an iterable, default 1
        Determines the cross-validation splitting strategy for the preliminary effect model.

    prel_opt_reweighted : bool, default True
        Whether to reweight the samples to minimize variance for the preliminary effect model.

    projection: bool, default False
        If True, we fit a slight variant of DRIV where we use E[T|X, W, Z] as the instrument as opposed to Z,
        model_z_xw will be disabled; If False, model_t_xwz will be disabled.

    featurizer : :term:`transformer`, optional
        Must support fit_transform and transform. Used to create composite features in the final CATE regression.
        It is ignored if X is None. The final CATE will be trained on the outcome of featurizer.fit_transform(X).
        If featurizer=None, then CATE is trained on X.

    fit_cate_intercept : bool, default True
        Whether the linear CATE model should have a constant term.

    alpha: str | float, optional., default 'auto'.
        CATE L1 regularization applied through the debiased lasso in the final model.
        'auto' corresponds to a CV form of the :class:`DebiasedLasso`.

    n_alphas : int, default 100
        How many alphas to try if alpha='auto'

    alpha_cov : str | float, default 'auto'
        The regularization alpha that is used when constructing the pseudo inverse of
        the covariance matrix Theta used to for correcting the final state lasso coefficient
        in the debiased lasso. Each such regression corresponds to the regression of one feature
        on the remainder of the features.

    n_alphas_cov : int, default 10
        How many alpha_cov to try if alpha_cov='auto'.

    max_iter : int, default 1000
        The maximum number of iterations in the Debiased Lasso

    tol : float, default 1e-4
        The tolerance for the optimization: if the updates are
        smaller than ``tol``, the optimization code checks the
        dual gap for optimality and continues until it is smaller
        than ``tol``.

    n_jobs : int or None, optional
        The number of jobs to run in parallel for both `fit` and `predict`.
        ``None`` means 1 unless in a :func:`joblib.parallel_backend` context.
        ``-1`` means using all processors.

    cov_clip : float, default 0.1
        clipping of the covariate for regions with low "overlap", to reduce variance

    opt_reweighted : bool, default False
        Whether to reweight the samples to minimize variance. If True then
        model_final.fit must accept sample_weight as a kw argument. If True then
        assumes the model_final is flexible enough to fit the true CATE model. Otherwise,
        it method will return a biased projection to the model_final space, biased
        to give more weight on parts of the feature space where the instrument is strong.

    discrete_instrument: bool, default False
        Whether the instrument values should be treated as categorical, rather than continuous, quantities

    discrete_treatment: bool, default False
        Whether the treatment values should be treated as categorical, rather than continuous, quantities

    treatment_featurizer : :term:`transformer`, optional
        Must support fit_transform and transform. Used to create composite treatment in the final CATE regression.
        The final CATE will be trained on the outcome of featurizer.fit_transform(T).
        If featurizer=None, then CATE is trained on T.

    categories: 'auto' or list, default 'auto'
        The categories to use when encoding discrete treatments (or 'auto' to use the unique sorted values).
        The first category will be treated as the control treatment.

    cv: int, cross-validation generator or an iterable, default 2
        Determines the cross-validation splitting strategy.
        Possible inputs for cv are:

        - None, to use the default 3-fold cross-validation,
        - integer, to specify the number of folds.
        - :term:`CV splitter`
        - An iterable yielding (train, test) splits as arrays of indices.

        For integer/None inputs, if the treatment is discrete
        :class:`~sklearn.model_selection.StratifiedKFold` is used, else,
        :class:`~sklearn.model_selection.KFold` is used
        (with a random shuffle in either case).

        Unless an iterable is used, we call `split(concat[W, X], T)` to generate the splits. If all
        W, X are None, then we call `split(ones((T.shape[0], 1)), T)`.

    mc_iters: int, optional
        The number of times to rerun the first stage models to reduce the variance of the nuisances.

    mc_agg: {'mean', 'median'}, default 'mean'
        How to aggregate the nuisance value for each sample across the `mc_iters` monte carlo iterations of
        cross-fitting.

    random_state : int, RandomState instance, or None, default None

        If int, random_state is the seed used by the random number generator;
        If :class:`~numpy.random.mtrand.RandomState` instance, random_state is the random number generator;
        If None, the random number generator is the :class:`~numpy.random.mtrand.RandomState` instance used
        by :mod:`np.random<numpy.random>`.

    allow_missing: bool
        Whether to allow missing values in W. If True, will need to supply nuisance models
        that can handle missing values.

    Examples
    --------
    A simple example with the default models:

    .. testcode::
        :hide:

        import numpy as np
        import scipy.special
        np.set_printoptions(suppress=True)

    .. testcode::

        from econml.iv.dr import SparseLinearDRIV

        # Define the data generation functions
        def dgp(n, p, true_fn):
            X = np.random.normal(0, 1, size=(n, p))
            Z = np.random.binomial(1, 0.5, size=(n,))
            nu = np.random.uniform(0, 10, size=(n,))
            coef_Z = 0.8
            C = np.random.binomial(
                1, coef_Z * scipy.special.expit(0.4 * X[:, 0] + nu)
            )  # Compliers when recomended
            C0 = np.random.binomial(
                1, 0.06 * np.ones(X.shape[0])
            )  # Non-compliers when not recommended
            T = C * Z + C0 * (1 - Z)
            y = true_fn(X) * T + 2 * nu + 5 * (X[:, 3] > 0) + 0.1 * np.random.uniform(0, 1, size=(n,))
            return y, T, Z, X

        def true_heterogeneity_function(X):
            return 5 * X[:, 0]

        np.random.seed(123)
        y, T, Z, X = dgp(1000, 5, true_heterogeneity_function)
        est = SparseLinearDRIV(discrete_treatment=True, discrete_instrument=True)
        est.fit(Y=y, T=T, Z=Z, X=X)

    >>> est.effect(X[:3])
    array([-0.68659...,  1.03696..., -2.10343...])
    >>> est.effect_interval(X[:3])
    (array([-4.92102..., -4.99359..., -5.79899...]),
    array([3.54783..., 7.06753..., 1.59212...]))
    >>> est.coef_
    array([ 3.18552...,  1.83651..., -0.47721..., -0.28640... ,  0.87765...])
    >>> est.coef__interval()
    (array([ 1.43299...,  0.06316..., -2.28671..., -2.01185..., -0.93582...]),
    array([4.93805..., 3.60987..., 1.33227... , 1.43904..., 2.69114...]))
    >>> est.intercept_
    1.15151...
    >>> est.intercept__interval()
    (-0.60109..., 2.90411...)
    """

    def __init__(self, *,
                 model_y_xw="auto",
                 model_t_xw="auto",
                 model_z_xw="auto",
                 model_t_xwz="auto",
                 model_tz_xw="auto",
                 fit_cov_directly=True,
                 flexible_model_effect="auto",
                 prel_cate_approach="driv",
                 prel_cv=1,
                 prel_opt_reweighted=True,
                 projection=False,
                 featurizer=None,
                 fit_cate_intercept=True,
                 alpha='auto',
                 n_alphas=100,
                 alpha_cov='auto',
                 n_alphas_cov=10,
                 max_iter=1000,
                 tol=1e-4,
                 n_jobs=None,
                 cov_clip=1e-3,
                 opt_reweighted=False,
                 binary_outcome=False,
                 discrete_instrument=False,
                 discrete_treatment=False,
                 treatment_featurizer=None,
                 categories='auto',
                 cv=2,
                 mc_iters=None,
                 mc_agg='mean',
                 random_state=None,
                 allow_missing=False):
        self.alpha = alpha
        self.n_alphas = n_alphas
        self.alpha_cov = alpha_cov
        self.n_alphas_cov = n_alphas_cov
        self.max_iter = max_iter
        self.tol = tol
        self.n_jobs = n_jobs
        super().__init__(model_y_xw=model_y_xw,
                         model_t_xw=model_t_xw,
                         model_z_xw=model_z_xw,
                         model_t_xwz=model_t_xwz,
                         model_tz_xw=model_tz_xw,
                         fit_cov_directly=fit_cov_directly,
                         flexible_model_effect=flexible_model_effect,
                         model_final=None,
                         prel_cate_approach=prel_cate_approach,
                         prel_cv=prel_cv,
                         prel_opt_reweighted=prel_opt_reweighted,
                         projection=projection,
                         featurizer=featurizer,
                         fit_cate_intercept=fit_cate_intercept,
                         cov_clip=cov_clip,
                         opt_reweighted=opt_reweighted,
                         binary_outcome=binary_outcome,
                         discrete_instrument=discrete_instrument,
                         discrete_treatment=discrete_treatment,
                         treatment_featurizer=treatment_featurizer,
                         categories=categories,
                         cv=cv,
                         mc_iters=mc_iters,
                         mc_agg=mc_agg,
                         random_state=random_state,
                         allow_missing=allow_missing)

    def _gen_model_final(self):
        return DebiasedLasso(alpha=self.alpha,
                             n_alphas=self.n_alphas,
                             alpha_cov=self.alpha_cov,
                             n_alphas_cov=self.n_alphas_cov,
                             fit_intercept=False,
                             max_iter=self.max_iter,
                             tol=self.tol,
                             n_jobs=self.n_jobs,
                             random_state=self.random_state)

    def fit(self, Y, T, *, Z, X=None, W=None, sample_weight=None, groups=None,
            cache_values=False, inference='auto'):
        """
        Estimate the counterfactual model from data, i.e. estimates function :math:`\\theta(\\cdot)`.

        Parameters
        ----------
        Y: (n,) vector of length n
            Outcomes for each sample
        T: (n,) vector of length n
            Treatments for each sample
        Z: (n, d_z) matrix
            Instruments for each sample
        X:(n, d_x) matrix, optional
            Features for each sample
        W:(n, d_w) matrix, optional
            Controls for each sample
        sample_weight : (n,) array_like, optional
            Individual weights for each sample. If None, it assumes equal weight.
        groups: (n,) vector, optional
            All rows corresponding to the same group will be kept together during splitting.
            If groups is not None, the `cv` argument passed to this class's initializer
            must support a 'groups' argument to its split method.
        cache_values: bool, default False
            Whether to cache inputs and first stage results, which will allow refitting a different final model
        inference: str, :class:`.Inference` instance, or None
            Method for performing inference.  This estimator supports ``'bootstrap'``
            (or an instance of :class:`.BootstrapInference`) and ``'debiasedlasso'``
            (or an instance of :class:`.LinearModelInferenceDiscrete`).

        Returns
        -------
        self
        """
        # TODO: support freq_weight and sample_var in debiased lasso
        # Replacing fit from _OrthoLearner, to reorder arguments and improve the docstring
        check_high_dimensional(X, T, threshold=5, featurizer=self.featurizer,
                               discrete_treatment=self.discrete_treatment,
                               msg="The number of features in the final model (< 5) is too small for a sparse model. "
                               "We recommend using the LinearDRLearner for this low-dimensional setting.")
        return super().fit(Y, T, X=X, W=W, Z=Z,
                           sample_weight=sample_weight, groups=groups,
                           cache_values=cache_values, inference=inference)

    @property
    def fit_cate_intercept_(self):
        return self.ortho_learner_model_final_._fit_cate_intercept

    @property
    def bias_part_of_coef(self):
        return self.ortho_learner_model_final_._fit_cate_intercept

    @property
    def model_final(self):
        return self._gen_model_final()

    @model_final.setter
    def model_final(self, model):
        if model is not None:
            raise ValueError("Parameter `model_final` cannot be altered for this estimator!")


class ForestDRIV(ForestModelFinalCateEstimatorMixin, DRIV):
    """ Instance of DRIV with a :class:`~econml.grf.RegressionForest`
    as a final model, so as to enable non-parametric inference.

    Parameters
    ----------
    model_y_xw : estimator or 'auto' (default is 'auto')
        model to estimate :math:`\\E[Y | X, W]`.  Must support `fit` and `predict` methods.
        If 'auto' :class:`.WeightedLassoCV`/:class:`.WeightedMultiTaskLassoCV` will be chosen.

    model_t_xw : estimator or 'auto' (default is 'auto')
        model to estimate :math:`\\E[T | X, W]`.  Must support `fit` and `predict` methods.
        If 'auto', :class:`~sklearn.linear_model.LogisticRegressionCV`
        will be applied for discrete treatment,
        and :class:`.WeightedLassoCV`/:class:`.WeightedMultiTaskLassoCV`
        will be applied for continuous treatment.

    model_z_xw : estimator or 'auto' (default is 'auto')
        model to estimate :math:`\\E[Z | X, W]`.  Must support `fit` and `predict` methods.
        If 'auto', :class:`~sklearn.linear_model.LogisticRegressionCV`
        will be applied for discrete instrument,
        and :class:`.WeightedLassoCV`/:class:`.WeightedMultiTaskLassoCV`
        will be applied for continuous instrument.

    model_t_xwz : estimator or 'auto' (default is 'auto')
        model to estimate :math:`\\E[T | X, W, Z]`.  Must support `fit` and `predict` methods.
        If 'auto', :class:`~sklearn.linear_model.LogisticRegressionCV`
        will be applied for discrete treatment,
        and :class:`.WeightedLassoCV`/:class:`.WeightedMultiTaskLassoCV`
        will be applied for continuous treatment.

    model_tz_xw : estimator or 'auto' (default is 'auto')
        model to estimate :math:`\\E[T*Z | X, W]` or :math:`\\E[\\tilde{T}*\\tilde{Z} | X, W]`
        depending on `fit_cov_directly`.
        Must support `fit` and `predict` methods.
        If 'auto', :class:`~sklearn.linear_model.LogisticRegressionCV`
        will be applied for discrete instrument and discrete treatment with `fit_cov_directly=False`,
        and :class:`.WeightedLassoCV`/:class:`.WeightedMultiTaskLassoCV`
        will be applied otherwise.

    fit_cov_directly : bool, default True
        Whether to fit :math:`\\E[\\tilde{T}*\\tilde{Z} | X, W]` instead of :math:`\\E[T*Z | X, W]`.
        Otherwise, we compute :math:`\\E[\\tilde{T}*\\tilde{Z} | X, W]` from
        :math:`\\E[T*Z | X, W] - \\E[T | X, W] \\E[Z | X, W]`.

    flexible_model_effect : estimator or 'auto' (default is 'auto')
        a flexible model for a preliminary version of the CATE, must accept sample_weight at fit time.
        If 'auto', :class:`.StatsModelsLinearRegression` will be applied.

    prel_cate_approach : one of {'driv', 'dmliv'}, default 'driv'
        model that estimates a preliminary version of the CATE.
        If 'driv', :class:`._DRIV` will be used.
        If 'dmliv', :class:`.NonParamDMLIV` will be used

    prel_cv : int, cross-validation generator or an iterable, default 1
        Determines the cross-validation splitting strategy for the preliminary effect model.

    prel_opt_reweighted : bool, default True
        Whether to reweight the samples to minimize variance for the preliminary effect model.

    projection: bool, default False
        If True, we fit a slight variant of DRIV where we use E[T|X, W, Z] as the instrument as opposed to Z,
        model_z_xw will be disabled; If False, model_t_xwz will be disabled.

    featurizer : :term:`transformer`, optional
        Must support fit_transform and transform. Used to create composite features in the final CATE regression.
        It is ignored if X is None. The final CATE will be trained on the outcome of featurizer.fit_transform(X).
        If featurizer=None, then CATE is trained on X.

    n_estimators : int, default 100
        The total number of trees in the forest. The forest consists of a
        forest of sqrt(n_estimators) sub-forests, where each sub-forest
        contains sqrt(n_estimators) trees.

    max_depth : int or None, optional
        The maximum depth of the tree. If None, then nodes are expanded until
        all leaves are pure or until all leaves contain less than
        min_samples_split samples.

    min_samples_split : int, float, default 2
        The minimum number of splitting samples required to split an internal node.

        - If int, then consider `min_samples_split` as the minimum number.
        - If float, then `min_samples_split` is a fraction and
          `ceil(min_samples_split * n_samples)` are the minimum
          number of samples for each split.

    min_samples_leaf : int, float, default 1
        The minimum number of samples required to be at a leaf node.
        A split point at any depth will only be considered if it leaves at
        least ``min_samples_leaf`` splitting samples in each of the left and
        right branches.  This may have the effect of smoothing the model,
        especially in regression. After construction the tree is also pruned
        so that there are at least min_samples_leaf estimation samples on
        each leaf.

        - If int, then consider `min_samples_leaf` as the minimum number.
        - If float, then `min_samples_leaf` is a fraction and
          `ceil(min_samples_leaf * n_samples)` are the minimum
          number of samples for each node.

    min_weight_fraction_leaf : float, default 0.
        The minimum weighted fraction of the sum total of weights (of all
        splitting samples) required to be at a leaf node. Samples have
        equal weight when sample_weight is not provided. After construction
        the tree is pruned so that the fraction of the sum total weight
        of the estimation samples contained in each leaf node is at
        least min_weight_fraction_leaf

    max_features : int, float, str, or None, default "auto"
        The number of features to consider when looking for the best split:

        - If int, then consider `max_features` features at each split.
        - If float, then `max_features` is a fraction and
          `int(max_features * n_features)` features are considered at each
          split.
        - If "auto", then `max_features=n_features`.
        - If "sqrt", then `max_features=sqrt(n_features)`.
        - If "log2", then `max_features=log2(n_features)`.
        - If None, then `max_features=n_features`.

        Note: the search for a split does not stop until at least one
        valid partition of the node samples is found, even if it requires to
        effectively inspect more than ``max_features`` features.

    min_impurity_decrease : float, default 0.
        A node will be split if this split induces a decrease of the impurity
        greater than or equal to this value.

        The weighted impurity decrease equation is the following::

            N_t / N * (impurity - N_t_R / N_t * right_impurity
                                - N_t_L / N_t * left_impurity)

        where ``N`` is the total number of split samples, ``N_t`` is the number of
        split samples at the current node, ``N_t_L`` is the number of split samples in the
        left child, and ``N_t_R`` is the number of split samples in the right child.

        ``N``, ``N_t``, ``N_t_R`` and ``N_t_L`` all refer to the weighted sum,
        if ``sample_weight`` is passed.

    max_samples : int or float in (0, .5], default .45,
        The number of samples to use for each subsample that is used to train each tree:

        - If int, then train each tree on `max_samples` samples, sampled without replacement from all the samples
        - If float, then train each tree on ceil(`max_samples` * `n_samples`), sampled without replacement
          from all the samples.

    min_balancedness_tol: float in [0, .5], default .45
        How imbalanced a split we can tolerate. This enforces that each split leaves at least
        (.5 - min_balancedness_tol) fraction of samples on each side of the split; or fraction
        of the total weight of samples, when sample_weight is not None. Default value, ensures
        that at least 5% of the parent node weight falls in each side of the split. Set it to 0.0 for no
        balancedness and to .5 for perfectly balanced splits. For the formal inference theory
        to be valid, this has to be any positive constant bounded away from zero.

    honest : bool, default True
        Whether to use honest trees, i.e. half of the samples are used for
        creating the tree structure and the other half for the estimation at
        the leafs. If False, then all samples are used for both parts.

    subforest_size : int, default 4,
        The number of trees in each sub-forest that is used in the bootstrap-of-little-bags calculation.
        The parameter `n_estimators` must be divisible by `subforest_size`. Should typically be a small constant.

    n_jobs : int or None, default -1
        The number of jobs to run in parallel for both `fit` and `predict`.
        ``None`` means 1 unless in a :func:`joblib.parallel_backend` context.
        ``-1`` means using all processors. See :term:`Glossary <n_jobs>`
        for more details.

    verbose : int, default 0
        Controls the verbosity when fitting and predicting.

    cov_clip : float, default 0.1
        clipping of the covariate for regions with low "overlap", to reduce variance

    opt_reweighted : bool, default False
        Whether to reweight the samples to minimize variance. If True then
        model_final.fit must accept sample_weight as a kw argument. If True then
        assumes the model_final is flexible enough to fit the true CATE model. Otherwise,
        it method will return a biased projection to the model_final space, biased
        to give more weight on parts of the feature space where the instrument is strong.

    discrete_instrument: bool, default False
        Whether the instrument values should be treated as categorical, rather than continuous, quantities

    discrete_treatment: bool, default False
        Whether the treatment values should be treated as categorical, rather than continuous, quantities

    treatment_featurizer : :term:`transformer`, optional
        Must support fit_transform and transform. Used to create composite treatment in the final CATE regression.
        The final CATE will be trained on the outcome of featurizer.fit_transform(T).
        If featurizer=None, then CATE is trained on T.

    categories: 'auto' or list, default 'auto'
        The categories to use when encoding discrete treatments (or 'auto' to use the unique sorted values).
        The first category will be treated as the control treatment.

    cv: int, cross-validation generator or an iterable, default 2
        Determines the cross-validation splitting strategy.
        Possible inputs for cv are:

        - None, to use the default 3-fold cross-validation,
        - integer, to specify the number of folds.
        - :term:`CV splitter`
        - An iterable yielding (train, test) splits as arrays of indices.

        For integer/None inputs, if the treatment is discrete
        :class:`~sklearn.model_selection.StratifiedKFold` is used, else,
        :class:`~sklearn.model_selection.KFold` is used
        (with a random shuffle in either case).

        Unless an iterable is used, we call `split(concat[W, X], T)` to generate the splits. If all
        W, X are None, then we call `split(ones((T.shape[0], 1)), T)`.

    mc_iters: int, optional
        The number of times to rerun the first stage models to reduce the variance of the nuisances.

    mc_agg: {'mean', 'median'}, default 'mean'
        How to aggregate the nuisance value for each sample across the `mc_iters` monte carlo iterations of
        cross-fitting.

    random_state : int, RandomState instance, or None, default None

        If int, random_state is the seed used by the random number generator;
        If :class:`~numpy.random.mtrand.RandomState` instance, random_state is the random number generator;
        If None, the random number generator is the :class:`~numpy.random.mtrand.RandomState` instance used
        by :mod:`np.random<numpy.random>`.

    allow_missing: bool
        Whether to allow missing values in W. If True, will need to supply nuisance models
        that can handle missing values.

    Examples
    --------
    A simple example with the default models:

    .. testcode::
        :hide:

        import numpy as np
        import scipy.special
        np.set_printoptions(suppress=True)

    .. testcode::

        from econml.iv.dr import ForestDRIV

        # Define the data generation functions
        def dgp(n, p, true_fn):
            X = np.random.normal(0, 1, size=(n, p))
            Z = np.random.binomial(1, 0.5, size=(n,))
            nu = np.random.uniform(0, 10, size=(n,))
            coef_Z = 0.8
            C = np.random.binomial(
                1, coef_Z * scipy.special.expit(0.4 * X[:, 0] + nu)
            )  # Compliers when recomended
            C0 = np.random.binomial(
                1, 0.06 * np.ones(X.shape[0])
            )  # Non-compliers when not recommended
            T = C * Z + C0 * (1 - Z)
            y = true_fn(X) * T + 2 * nu + 5 * (X[:, 3] > 0) + 0.1 * np.random.uniform(0, 1, size=(n,))
            return y, T, Z, X

        def true_heterogeneity_function(X):
            return 5 * X[:, 0]

        np.random.seed(123)
        y, T, Z, X = dgp(1000, 5, true_heterogeneity_function)
        est = ForestDRIV(discrete_treatment=True, discrete_instrument=True, random_state=42)
        est.fit(Y=y, T=T, Z=Z, X=X)

    >>> est.effect(X[:3])
    array([-1.74672...,  1.57225..., -1.58916...])
    >>> est.effect_interval(X[:3])
    (array([-7.05230..., -6.78656..., -5.11344...]),
    array([3.55885..., 9.93108..., 1.93512...]))
    """

    def __init__(self, *,
                 model_y_xw="auto",
                 model_t_xw="auto",
                 model_z_xw="auto",
                 model_t_xwz="auto",
                 model_tz_xw="auto",
                 fit_cov_directly=True,
                 flexible_model_effect="auto",
                 prel_cate_approach="driv",
                 prel_cv=1,
                 prel_opt_reweighted=True,
                 projection=False,
                 featurizer=None,
                 n_estimators=1000,
                 max_depth=None,
                 min_samples_split=5,
                 min_samples_leaf=5,
                 min_weight_fraction_leaf=0.,
                 max_features="auto",
                 min_impurity_decrease=0.,
                 max_samples=.45,
                 min_balancedness_tol=.45,
                 honest=True,
                 subforest_size=4,
                 n_jobs=-1,
                 verbose=0,
                 cov_clip=1e-3,
                 opt_reweighted=False,
                 binary_outcome=False,
                 discrete_instrument=False,
                 discrete_treatment=False,
                 treatment_featurizer=None,
                 categories='auto',
                 cv=2,
                 mc_iters=None,
                 mc_agg='mean',
                 random_state=None,
                 allow_missing=False):
        self.n_estimators = n_estimators
        self.max_depth = max_depth
        self.min_samples_split = min_samples_split
        self.min_samples_leaf = min_samples_leaf
        self.min_weight_fraction_leaf = min_weight_fraction_leaf
        self.max_features = max_features
        self.min_impurity_decrease = min_impurity_decrease
        self.max_samples = max_samples
        self.min_balancedness_tol = min_balancedness_tol
        self.honest = honest
        self.subforest_size = subforest_size
        self.n_jobs = n_jobs
        self.verbose = verbose
        super().__init__(model_y_xw=model_y_xw,
                         model_t_xw=model_t_xw,
                         model_z_xw=model_z_xw,
                         model_t_xwz=model_t_xwz,
                         model_tz_xw=model_tz_xw,
                         fit_cov_directly=fit_cov_directly,
                         flexible_model_effect=flexible_model_effect,
                         model_final=None,
                         prel_cate_approach=prel_cate_approach,
                         prel_cv=prel_cv,
                         prel_opt_reweighted=prel_opt_reweighted,
                         projection=projection,
                         featurizer=featurizer,
                         fit_cate_intercept=False,
                         cov_clip=cov_clip,
                         opt_reweighted=opt_reweighted,
                         binary_outcome=binary_outcome,
                         discrete_instrument=discrete_instrument,
                         discrete_treatment=discrete_treatment,
                         treatment_featurizer=treatment_featurizer,
                         categories=categories,
                         cv=cv,
                         mc_iters=mc_iters,
                         mc_agg=mc_agg,
                         random_state=random_state,
                         allow_missing=allow_missing)

    def _gen_model_final(self):
        return RegressionForest(n_estimators=self.n_estimators,
                                max_depth=self.max_depth,
                                min_samples_split=self.min_samples_split,
                                min_samples_leaf=self.min_samples_leaf,
                                min_weight_fraction_leaf=self.min_weight_fraction_leaf,
                                max_features=self.max_features,
                                min_impurity_decrease=self.min_impurity_decrease,
                                max_samples=self.max_samples,
                                min_balancedness_tol=self.min_balancedness_tol,
                                honest=self.honest,
                                inference=True,
                                subforest_size=self.subforest_size,
                                n_jobs=self.n_jobs,
                                random_state=self.random_state,
                                verbose=self.verbose,
                                warm_start=False)

    def fit(self, Y, T, *, Z, X=None, W=None, sample_weight=None, groups=None,
            cache_values=False, inference='auto'):
        """
        Estimate the counterfactual model from data, i.e. estimates function :math:`\\theta(\\cdot)`.

        Parameters
        ----------
        Y: (n,) vector of length n
            Outcomes for each sample
        T: (n,) vector of length n
            Treatments for each sample
        Z: (n, d_z) matrix
            Instruments for each sample
        X:(n, d_x) matrix, optional
            Features for each sample
        W:(n, d_w) matrix, optional
            Controls for each sample
        sample_weight : (n,) array_like, optional
            Individual weights for each sample. If None, it assumes equal weight.
        groups: (n,) vector, optional
            All rows corresponding to the same group will be kept together during splitting.
            If groups is not None, the `cv` argument passed to this class's initializer
            must support a 'groups' argument to its split method.
        cache_values: bool, default False
            Whether to cache inputs and first stage results, which will allow refitting a different final model
        inference: str, `Inference` instance, or None
            Method for performing inference.  This estimator supports 'bootstrap'
            (or an instance of :class:`.BootstrapInference`) and 'blb'
            (for Bootstrap-of-Little-Bags based inference)

        Returns
        -------
        self
        """
        if X is None:
            raise ValueError("This estimator does not support X=None!")

        # Replacing fit from _OrthoLearner, to reorder arguments and improve the docstring
        return super().fit(Y, T, X=X, W=W, Z=Z,
                           sample_weight=sample_weight, groups=groups,
                           cache_values=cache_values, inference=inference)

    @property
    def model_final(self):
        return self._gen_model_final()

    @model_final.setter
    def model_final(self, model):
        if model is not None:
            raise ValueError("Parameter `model_final` cannot be altered for this estimator!")


class _IntentToTreatDRIVModelNuisance:
    def __init__(self, model_y_xw, model_t_xwz, dummy_z, prel_model_effect):
        self._model_y_xw = clone(model_y_xw, safe=False)
        self._model_t_xwz = clone(model_t_xwz, safe=False)
        self._dummy_z = clone(dummy_z, safe=False)
        self._prel_model_effect = clone(prel_model_effect, safe=False)

    def _combine(self, W, Z, n_samples):
        if Z is not None:  # Z will not be None
            Z = Z.reshape(n_samples, -1)
            return Z if W is None else np.hstack([W, Z])
        return None if W is None else W

    def fit(self, Y, T, X=None, W=None, Z=None, sample_weight=None, groups=None):
        self._model_y_xw.fit(X=X, W=W, Target=Y, sample_weight=sample_weight, groups=groups)
        # concat W and Z
        WZ = self._combine(W, Z, Y.shape[0])
        self._model_t_xwz.fit(X=X, W=WZ, Target=T, sample_weight=sample_weight, groups=groups)
        self._dummy_z.fit(X=X, W=W, Target=Z, sample_weight=sample_weight, groups=groups)
        # we need to undo the one-hot encoding for calling effect,
        # since it expects raw values
        self._prel_model_effect.fit(Y, inverse_onehot(T), Z=inverse_onehot(Z), X=X, W=W,
                                    sample_weight=sample_weight, groups=groups)
        return self

    def score(self, Y, T, X=None, W=None, Z=None, sample_weight=None, groups=None):
        if hasattr(self._model_y_xw, 'score'):
            Y_X_score = self._model_y_xw.score(X=X, W=W, Target=Y, sample_weight=sample_weight)
        else:
            Y_X_score = None
        if hasattr(self._model_t_xwz, 'score'):
            # concat W and Z
            WZ = self._combine(W, Z, Y.shape[0])
            T_XZ_score = self._model_t_xwz.score(X=X, W=WZ, Target=T, sample_weight=sample_weight)
        else:
            T_XZ_score = None
        if hasattr(self._prel_model_effect, 'score'):
            # we need to undo the one-hot encoding for calling effect,
            # since it expects raw values
            effect_score = self._prel_model_effect.score(Y, inverse_onehot(T),
                                                         inverse_onehot(Z), X=X, W=W, sample_weight=sample_weight)
        else:
            effect_score = None

        return Y_X_score, T_XZ_score, effect_score

    def predict(self, Y, T, X=None, W=None, Z=None, sample_weight=None, groups=None):
        Y_pred = self._model_y_xw.predict(X, W)
        T_pred_zero = self._model_t_xwz.predict(X, self._combine(W, np.zeros(Z.shape), Y.shape[0]))
        T_pred_one = self._model_t_xwz.predict(X, self._combine(W, np.ones(Z.shape), Y.shape[0]))
        Z_pred = self._dummy_z.predict(X, W)
        prel_theta = self._prel_model_effect.effect(X)

        if X is None:  # In this case predict above returns a single row
            prel_theta = np.tile(prel_theta.reshape(1, -1), (T.shape[0], 1))
            if W is None:
                Y_pred = np.tile(Y_pred.reshape(1, -1), (Y.shape[0], 1))
                Z_pred = np.tile(Z_pred.reshape(1, -1), (Z.shape[0], 1))

        # reshape the predictions
        Y_pred = Y_pred.reshape(Y.shape)
        Z_pred = Z_pred.reshape(Z.shape)
        T_pred_one = T_pred_one.reshape(T.shape)
        T_pred_zero = T_pred_zero.reshape(T.shape)

        # T_res, Z_res, beta expect shape to be (n,1)
        beta = Z_pred * (1 - Z_pred) * (T_pred_one - T_pred_zero)
        T_pred = T_pred_one * Z_pred + T_pred_zero * (1 - Z_pred)
        Y_res = Y - Y_pred
        T_res = T - T_pred
        Z_res = Z - Z_pred

        return prel_theta, Y_res, T_res, Z_res, beta


class _DummyClassifier:
    """
    A dummy classifier that always returns the prior ratio

    Parameters
    ----------
    ratio: float
        The ratio of treatment samples
    """

    def __init__(self, *, ratio):
        self.ratio = ratio

    def fit(self, X, y, **kwargs):
        return self

    def predict_proba(self, X):
        n = X.shape[0]
        return np.hstack((np.tile(1 - self.ratio, (n, 1)), np.tile(self.ratio, (n, 1))))


class _IntentToTreatDRIV(_BaseDRIV):
    """
    Base class for the DRIV algorithm for the intent-to-treat A/B test setting
    """

    def __init__(self, *,
                 model_y_xw="auto",
                 model_t_xwz="auto",
                 prel_model_effect,
                 model_final,
                 z_propensity="auto",
                 featurizer=None,
                 fit_cate_intercept=False,
                 cov_clip=1e-3,
                 opt_reweighted=False,
                 categories='auto',
                 cv=3,
                 mc_iters=None,
                 mc_agg='mean',
                 random_state=None,
                 allow_missing=False):
        self.model_y_xw = clone(model_y_xw, safe=False)
        self.model_t_xwz = clone(model_t_xwz, safe=False)
        self.prel_model_effect = clone(prel_model_effect, safe=False)
        self.z_propensity = z_propensity

        super().__init__(model_final=model_final,
                         featurizer=featurizer,
                         fit_cate_intercept=fit_cate_intercept,
                         cov_clip=cov_clip,
                         cv=cv,
                         mc_iters=mc_iters,
                         mc_agg=mc_agg,
                         discrete_instrument=True,
                         discrete_treatment=True,
                         categories=categories,
                         opt_reweighted=opt_reweighted,
                         random_state=random_state,
                         allow_missing=allow_missing)

    def _gen_prel_model_effect(self):
        return clone(self.prel_model_effect, safe=False)

    def _gen_ortho_learner_model_nuisance(self):
        if self.model_y_xw == 'auto':
            if self.binary_outcome:
                model_y_xw = LogisticRegressionCV(cv=WeightedStratifiedKFold(random_state=self.random_state),
                                                  random_state=self.random_state)
            else:
                model_y_xw = WeightedLassoCVWrapper(random_state=self.random_state)
        else:
            model_y_xw = clone(self.model_y_xw, safe=False)

        if self.model_t_xwz == 'auto':
            model_t_xwz = LogisticRegressionCV(cv=WeightedStratifiedKFold(random_state=self.random_state),
                                               random_state=self.random_state)
        else:
            model_t_xwz = clone(self.model_t_xwz, safe=False)

        if self.z_propensity == "auto":
            dummy_z = DummyClassifier(strategy="prior")
        elif isinstance(self.z_propensity, float):
            dummy_z = _DummyClassifier(ratio=self.z_propensity)
        else:
            raise ValueError("Only 'auto' or float is allowed!")

        return _IntentToTreatDRIVModelNuisance(_FirstStageWrapper(model_y_xw, True, self._gen_featurizer(),
                                                                  False, False, self.binary_outcome),
                                               _FirstStageWrapper(model_t_xwz, False,
                                                                  self._gen_featurizer(), False, True,
                                                                  self.binary_outcome),
                                               _FirstStageWrapper(dummy_z, False,
                                                                  self._gen_featurizer(), False, True,
                                                                  self.binary_outcome),
                                               self._gen_prel_model_effect()
                                               )


class _DummyCATE:
    """
    A dummy cate effect model that always returns zero effect
    """

    def __init__(self):
        return

    def fit(self, y, T, *, Z, X=None, W=None, sample_weight=None, groups=None, **kwargs):
        return self

    def effect(self, X):
        if X is None:
            return np.zeros(1)
        return np.zeros(X.shape[0])


class IntentToTreatDRIV(_IntentToTreatDRIV):
    """
    Implements the DRIV algorithm for the intent-to-treat A/B test setting

    Parameters
    ----------
    model_y_xw : estimator or 'auto' (default is 'auto')
        model to estimate :math:`\\E[Y | X, W]`.  Must support `fit` and `predict` methods.
        If 'auto' :class:`.WeightedLassoCV`/:class:`.WeightedMultiTaskLassoCV` will be chosen.

    model_t_xwz : estimator or 'auto' (default is 'auto')
        model to estimate :math:`\\E[T | X, W, Z]`.  Must support `fit` and `predict_proba` methods.
        If 'auto', :class:`~sklearn.linear_model.LogisticRegressionCV`
        will be applied for discrete treatment.

    flexible_model_effect : estimator or 'auto' (default is 'auto')
        a flexible model for a preliminary version of the CATE, must accept sample_weight at fit time.
        If 'auto', :class:`.StatsModelsLinearRegression` will be applied.

    model_final : estimator, optional
        a final model for the CATE and projections. If None, then flexible_model_effect is also used as a final model

    prel_cate_approach : one of {'driv', 'dmliv'}, default 'driv'
        model that estimates a preliminary version of the CATE.
        If 'driv', :class:`._DRIV` will be used.
        If 'dmliv', :class:`.NonParamDMLIV` will be used

    prel_cv : int, cross-validation generator or an iterable, default 1
        Determines the cross-validation splitting strategy for the preliminary effect model.

    prel_opt_reweighted : bool, default True
        Whether to reweight the samples to minimize variance for the preliminary effect model.

    z_propensity: float or "auto", default "auto"
        The ratio of the A/B test in treatment group. If "auto", we assume that the instrument is fully randomized
        and independent of any other variables. It's calculated as the proportion of Z=1 in the overall population;
        If input a ratio, it has to be a float between 0 to 1.

    featurizer : :term:`transformer`, optional
        Must support fit_transform and transform. Used to create composite features in the final CATE regression.
        It is ignored if X is None. The final CATE will be trained on the outcome of featurizer.fit_transform(X).
        If featurizer=None, then CATE is trained on X.

    fit_cate_intercept : bool, default False
        Whether the linear CATE model should have a constant term.

    cov_clip : float, default 0.1
        clipping of the covariate for regions with low "overlap", to reduce variance

    cv: int, cross-validation generator or an iterable, default 3
        Determines the cross-validation splitting strategy.
        Possible inputs for cv are:

        - None, to use the default 3-fold cross-validation,
        - integer, to specify the number of folds.
        - :term:`CV splitter`
        - An iterable yielding (train, test) splits as arrays of indices.

        For integer/None inputs, if the treatment is discrete
        :class:`~sklearn.model_selection.StratifiedKFold` is used, else,
        :class:`~sklearn.model_selection.KFold` is used
        (with a random shuffle in either case).

        Unless an iterable is used, we call `split(concat[W, X], T)` to generate the splits. If all
        W, X are None, then we call `split(ones((T.shape[0], 1)), T)`.

    mc_iters: int, optional
        The number of times to rerun the first stage models to reduce the variance of the nuisances.

    mc_agg: {'mean', 'median'}, default 'mean'
        How to aggregate the nuisance value for each sample across the `mc_iters` monte carlo iterations of
        cross-fitting.

    opt_reweighted : bool, default False
        Whether to reweight the samples to minimize variance. If True then
        final_model_effect.fit must accept sample_weight as a kw argument (WeightWrapper from
        utilities can be used for any linear model to enable sample_weights). If True then
        assumes the final_model_effect is flexible enough to fit the true CATE model. Otherwise,
        it method will return a biased projection to the model_effect space, biased
        to give more weight on parts of the feature space where the instrument is strong.

    categories: 'auto' or list, default 'auto'
        The categories to use when encoding discrete treatments (or 'auto' to use the unique sorted values).
        The first category will be treated as the control treatment.

    random_state : int, RandomState instance, or None, default None

        If int, random_state is the seed used by the random number generator;
        If :class:`~numpy.random.mtrand.RandomState` instance, random_state is the random number generator;
        If None, the random number generator is the :class:`~numpy.random.mtrand.RandomState` instance used
        by :mod:`np.random<numpy.random>`.

    allow_missing: bool
        Whether to allow missing values in W. If True, will need to supply nuisance models
        that can handle missing values.

    Examples
    --------
    A simple example with the default models:

    .. testcode::
        :hide:

        import numpy as np
        import scipy.special
        np.set_printoptions(suppress=True)

    .. testcode::

        from econml.iv.dr import IntentToTreatDRIV

        # Define the data generation functions
        def dgp(n, p, true_fn):
            X = np.random.normal(0, 1, size=(n, p))
            Z = np.random.binomial(1, 0.5, size=(n,))
            nu = np.random.uniform(0, 10, size=(n,))
            coef_Z = 0.8
            C = np.random.binomial(
                1, coef_Z * scipy.special.expit(0.4 * X[:, 0] + nu)
            )  # Compliers when recomended
            C0 = np.random.binomial(
                1, 0.06 * np.ones(X.shape[0])
            )  # Non-compliers when not recommended
            T = C * Z + C0 * (1 - Z)
            y = true_fn(X) * T + 2 * nu + 5 * (X[:, 3] > 0) + 0.1 * np.random.uniform(0, 1, size=(n,))
            return y, T, Z, X

        def true_heterogeneity_function(X):
            return 5 * X[:, 0]

        np.random.seed(123)
        y, T, Z, X = dgp(1000, 5, true_heterogeneity_function)
        est = IntentToTreatDRIV()
        est.fit(Y=y, T=T, Z=Z, X=X)

    >>> est.effect(X[:3])
    array([-4.29282...,  6.08590..., -2.11608...])
    """

    def __init__(self, *,
                 model_y_xw="auto",
                 model_t_xwz="auto",
                 prel_cate_approach="driv",
                 flexible_model_effect="auto",
                 model_final=None,
                 prel_cv=1,
                 prel_opt_reweighted=True,
                 z_propensity="auto",
                 featurizer=None,
                 fit_cate_intercept=False,
                 cov_clip=1e-3,
                 cv=3,
                 mc_iters=None,
                 mc_agg='mean',
                 opt_reweighted=False,
                 categories='auto',
                 random_state=None,
                 allow_missing=False):
        # maybe shouldn't expose fit_cate_intercept in this class?
        if flexible_model_effect == "auto":
            self.flexible_model_effect = StatsModelsLinearRegression(fit_intercept=False)
        else:
            self.flexible_model_effect = clone(flexible_model_effect, safe=False)
        self.prel_cate_approach = prel_cate_approach
        self.prel_cv = prel_cv
        self.prel_opt_reweighted = prel_opt_reweighted
        super().__init__(model_y_xw=model_y_xw,
                         model_t_xwz=model_t_xwz,
                         prel_model_effect=self.prel_cate_approach,
                         model_final=model_final,
                         z_propensity=z_propensity,
                         featurizer=featurizer,
                         fit_cate_intercept=fit_cate_intercept,
                         cov_clip=cov_clip,
                         opt_reweighted=opt_reweighted,
                         categories=categories,
                         cv=cv,
                         mc_iters=mc_iters,
                         mc_agg=mc_agg,
                         random_state=random_state,
                         allow_missing=allow_missing)

    def _gen_model_final(self):
        if self.model_final is None:
            return clone(self.flexible_model_effect, safe=False)
        return clone(self.model_final, safe=False)

    def _gen_prel_model_effect(self):
        if self.prel_cate_approach == "driv":
            return _IntentToTreatDRIV(model_y_xw=clone(self.model_y_xw, safe=False),
                                      model_t_xwz=clone(self.model_t_xwz, safe=False),
                                      prel_model_effect=_DummyCATE(),
                                      model_final=clone(self.flexible_model_effect, safe=False),
                                      featurizer=self._gen_featurizer(),
                                      fit_cate_intercept=self.fit_cate_intercept,
                                      cov_clip=self.cov_clip,
                                      categories=self.categories,
                                      opt_reweighted=self.prel_opt_reweighted,
                                      cv=self.prel_cv,
                                      random_state=self.random_state,
                                      allow_missing=self.allow_missing)
        elif self.prel_cate_approach == "dmliv":
            return NonParamDMLIV(model_y_xw=clone(self.model_y_xw, safe=False),
                                 model_t_xw=clone(self.model_t_xwz, safe=False),
                                 model_t_xwz=clone(self.model_t_xwz, safe=False),
                                 model_final=clone(self.flexible_model_effect, safe=False),
                                 discrete_instrument=True,
                                 discrete_treatment=True,
                                 featurizer=self._gen_featurizer(),
                                 categories=self.categories,
                                 cv=self.prel_cv,
                                 mc_iters=self.mc_iters,
                                 mc_agg=self.mc_agg,
                                 random_state=self.random_state,
                                 allow_missing=self.allow_missing)
        else:
            raise ValueError(
                "We only support 'dmliv' or 'driv' preliminary model effect, "
                f"but received '{self.prel_cate_approach}'!")

    @property
    def models_y_xw(self):
        """
        Get the fitted models for :math:`\\E[Y | X]`.

        Returns
        -------
        models_y_xw: nested list of objects of type(`model_y_xw`)
            A nested list of instances of the `model_y_xw` object. Number of sublist equals to number of monte carlo
            iterations, each element in the sublist corresponds to a crossfitting
            fold and is the model instance that was fitted for that training fold.
        """
        return [[mdl._model_y_xw._model for mdl in mdls] for mdls in super().models_nuisance_]

    @property
    def models_t_xwz(self):
        """
        Get the fitted models for :math:`\\E[T | X, Z]`.

        Returns
        -------
        models_t_xwz: nested list of objects of type(`model_t_xwz`)
            A nested list of instances of the `model_t_xwz` object. Number of sublist equals to number of monte carlo
            iterations, each element in the sublist corresponds to a crossfitting
            fold and is the model instance that was fitted for that training fold.
        """
        return [[mdl._model_t_xwz._model for mdl in mdls] for mdls in super().models_nuisance_]

    @property
    def models_prel_model_effect(self):
        """
        Get the fitted preliminary CATE estimator.

        Returns
        -------
        prel_model_effect: nested list of objects of type(`prel_model_effect`)
            A nested list of instances of the `prel_model_effect` object. Number of sublist equals to number
            of monte carlo iterations, each element in the sublist corresponds to a crossfitting
            fold and is the model instance that was fitted for that training fold.
        """
        return [[mdl._prel_model_effect for mdl in mdls] for mdls in super().models_nuisance_]

    @property
    def nuisance_scores_y_xw(self):
        """
        Get the scores for y_xw model on the out-of-sample training data
        """
        return self.nuisance_scores_[0]

    @property
    def nuisance_scores_t_xwz(self):
        """
        Get the scores for t_xw model on the out-of-sample training data
        """
        return self.nuisance_scores_[1]

    @property
    def nuisance_scores_prel_model_effect(self):
        """
        Get the scores for prel_model_effect model on the out-of-sample training data
        """
        return self.nuisance_scores_[2]


class LinearIntentToTreatDRIV(StatsModelsCateEstimatorMixin, IntentToTreatDRIV):
    """
    Implements the DRIV algorithm for the Linear Intent-to-Treat A/B test setting

    Parameters
    ----------
    model_y_xw : estimator or 'auto' (default is 'auto')
        model to estimate :math:`\\E[Y | X, W]`.  Must support `fit` and `predict` methods.
        If 'auto' :class:`.WeightedLassoCV`/:class:`.WeightedMultiTaskLassoCV` will be chosen.


    model_t_xwz : estimator or 'auto' (default is 'auto')
        model to estimate :math:`\\E[T | X, W, Z]`.  Must support `fit` and `predict_proba` methods.
        If 'auto', :class:`~sklearn.linear_model.LogisticRegressionCV`
        will be applied for discrete treatment.

    flexible_model_effect : estimator or 'auto' (default is 'auto')
        a flexible model for a preliminary version of the CATE, must accept sample_weight at fit time.
        If 'auto', :class:`.StatsModelsLinearRegression` will be applied.

    prel_cate_approach : one of {'driv', 'dmliv'}, default 'driv'
        model that estimates a preliminary version of the CATE.
        If 'driv', :class:`._DRIV` will be used.
        If 'dmliv', :class:`.NonParamDMLIV` will be used

    prel_cv : int, cross-validation generator or an iterable, default 1
        Determines the cross-validation splitting strategy for the preliminary effect model.

    prel_opt_reweighted : bool, default True
        Whether to reweight the samples to minimize variance for the preliminary effect model.

    z_propensity: float or "auto", default "auto"
        The ratio of the A/B test in treatment group. If "auto", we assume that the instrument is fully randomized
        and independent of any other variables. It's calculated as the proportion of Z=1 in the overall population;
        If input a ratio, it has to be a float between 0 to 1.

    featurizer : :term:`transformer`, optional
        Must support fit_transform and transform. Used to create composite features in the final CATE regression.
        It is ignored if X is None. The final CATE will be trained on the outcome of featurizer.fit_transform(X).
        If featurizer=None, then CATE is trained on X.

    fit_cate_intercept : bool, default True
        Whether the linear CATE model should have a constant term.

    cov_clip : float, default 0.1
        clipping of the covariate for regions with low "overlap", to reduce variance

    cv: int, cross-validation generator or an iterable, default 3
        Determines the cross-validation splitting strategy.
        Possible inputs for cv are:

        - None, to use the default 3-fold cross-validation,
        - integer, to specify the number of folds.
        - :term:`CV splitter`
        - An iterable yielding (train, test) splits as arrays of indices.

        For integer/None inputs, if the treatment is discrete
        :class:`~sklearn.model_selection.StratifiedKFold` is used, else,
        :class:`~sklearn.model_selection.KFold` is used
        (with a random shuffle in either case).

        Unless an iterable is used, we call `split(concat[W, X], T)` to generate the splits. If all
        W, X are None, then we call `split(ones((T.shape[0], 1)), T)`.

    mc_iters: int, optional
        The number of times to rerun the first stage models to reduce the variance of the nuisances.

    mc_agg: {'mean', 'median'}, default 'mean'
        How to aggregate the nuisance value for each sample across the `mc_iters` monte carlo iterations of
        cross-fitting.

    opt_reweighted : bool, default False
        Whether to reweight the samples to minimize variance. If True then
        final_model_effect.fit must accept sample_weight as a kw argument (WeightWrapper from
        utilities can be used for any linear model to enable sample_weights). If True then
        assumes the final_model_effect is flexible enough to fit the true CATE model. Otherwise,
        it method will return a biased projection to the model_effect space, biased
        to give more weight on parts of the feature space where the instrument is strong.

    categories: 'auto' or list, default 'auto'
        The categories to use when encoding discrete treatments (or 'auto' to use the unique sorted values).
        The first category will be treated as the control treatment.

    random_state : int, RandomState instance, or None, default None

        If int, random_state is the seed used by the random number generator;
        If :class:`~numpy.random.mtrand.RandomState` instance, random_state is the random number generator;
        If None, the random number generator is the :class:`~numpy.random.mtrand.RandomState` instance used
        by :mod:`np.random<numpy.random>`.

    allow_missing: bool
        Whether to allow missing values in W. If True, will need to supply nuisance models
        that can handle missing values.

    Examples
    --------
    A simple example with the default models:

    .. testcode::
        :hide:

        import numpy as np
        import scipy.special
        np.set_printoptions(suppress=True)

    .. testcode::

        from econml.iv.dr import LinearIntentToTreatDRIV

        # Define the data generation functions
        def dgp(n, p, true_fn):
            X = np.random.normal(0, 1, size=(n, p))
            Z = np.random.binomial(1, 0.5, size=(n,))
            nu = np.random.uniform(0, 10, size=(n,))
            coef_Z = 0.8
            C = np.random.binomial(
                1, coef_Z * scipy.special.expit(0.4 * X[:, 0] + nu)
            )  # Compliers when recomended
            C0 = np.random.binomial(
                1, 0.06 * np.ones(X.shape[0])
            )  # Non-compliers when not recommended
            T = C * Z + C0 * (1 - Z)
            y = true_fn(X) * T + 2 * nu + 5 * (X[:, 3] > 0) + 0.1 * np.random.uniform(0, 1, size=(n,))
            return y, T, Z, X

        def true_heterogeneity_function(X):
            return 5 * X[:, 0]

        np.random.seed(123)
        y, T, Z, X = dgp(1000, 5, true_heterogeneity_function)
        est = LinearIntentToTreatDRIV()
        est.fit(Y=y, T=T, Z=Z, X=X)

    >>> est.effect(X[:3])
    array([-4.81123...,  5.65430..., -2.63204...])
    >>> est.effect_interval(X[:3])
    (array([-8.42669...,  0.36538... , -5.82840...]),
    array([-1.19578... , 10.94323...,  0.56430...]))
    >>> est.coef_
    array([ 5.01936...,  0.71988...,  0.82603..., -0.08192... , -0.02520...])
    >>> est.coef__interval()
    (array([ 3.52057... , -0.72550..., -0.72653..., -1.50040... , -1.52896...]),
    array([6.51816..., 2.16527..., 2.37861..., 1.33656..., 1.47854...]))
    >>> est.intercept_
    -0.45176...
    >>> est.intercept__interval()
    (-1.93313..., 1.02959...)
    """

    def __init__(self, *,
                 model_y_xw="auto",
                 model_t_xwz="auto",
                 prel_cate_approach="driv",
                 flexible_model_effect="auto",
                 prel_cv=1,
                 prel_opt_reweighted=True,
                 z_propensity="auto",
                 featurizer=None,
                 fit_cate_intercept=True,
                 cov_clip=1e-3,
                 cv=3,
                 mc_iters=None,
                 mc_agg='mean',
                 opt_reweighted=False,
                 categories='auto',
                 random_state=None,
                 allow_missing=False):
        super().__init__(model_y_xw=model_y_xw,
                         model_t_xwz=model_t_xwz,
                         flexible_model_effect=flexible_model_effect,
                         model_final=None,
                         prel_cate_approach=prel_cate_approach,
                         prel_cv=prel_cv,
                         prel_opt_reweighted=prel_opt_reweighted,
                         z_propensity=z_propensity,
                         featurizer=featurizer,
                         fit_cate_intercept=fit_cate_intercept,
                         cov_clip=cov_clip,
                         cv=cv,
                         mc_iters=mc_iters,
                         mc_agg=mc_agg,
                         opt_reweighted=opt_reweighted,
                         categories=categories,
                         random_state=random_state,
                         allow_missing=allow_missing)

    def _gen_model_final(self):
        return StatsModelsLinearRegression(fit_intercept=False)

    # override only so that we can update the docstring to indicate support for `StatsModelsInference`
    def fit(self, Y, T, *, Z, X=None, W=None, sample_weight=None, freq_weight=None, sample_var=None, groups=None,
            cache_values=False, inference='auto'):
        """
        Estimate the counterfactual model from data, i.e. estimates function :math:`\\theta(\\cdot)`.

        Parameters
        ----------
        Y: (n, d_y) matrix or vector of length n
            Outcomes for each sample
        T: (n, d_t) matrix or vector of length n
            Treatments for each sample
        Z: (n, d_z) matrix or vector of length n
            Instruments for each sample
        X:(n, d_x) matrix, optional
            Features for each sample
        W:(n, d_w) matrix, optional
            Controls for each sample
        sample_weight : (n,) array_like or None
            Individual weights for each sample. If None, it assumes equal weight.
        freq_weight: (n,) array_like of int, optional
            Weight for the observation. Observation i is treated as the mean
            outcome of freq_weight[i] independent observations.
            When ``sample_var`` is not None, this should be provided.
        sample_var : (n,) nd array_like, optional
            Variance of the outcome(s) of the original freq_weight[i] observations that were used to
            compute the mean outcome represented by observation i.
        groups: (n,) vector, optional
            All rows corresponding to the same group will be kept together during splitting.
            If groups is not None, the `cv` argument passed to this class's initializer
            must support a 'groups' argument to its split method.
        cache_values: bool, default False
            Whether to cache inputs and first stage results, which will allow refitting a different final model
        inference: str,:class:`.Inference` instance, or None
            Method for performing inference.  This estimator supports 'bootstrap'
            (or an instance of:class:`.BootstrapInference`) and 'statsmodels'
            (or an instance of :class:`.StatsModelsInference`).

        Returns
        -------
        self : instance
        """
        # TODO: do correct adjustment for sample_var
        return super().fit(Y, T, Z=Z, X=X, W=W,
                           sample_weight=sample_weight, freq_weight=freq_weight, sample_var=sample_var, groups=groups,
                           cache_values=cache_values, inference=inference)

    @property
    def fit_cate_intercept_(self):
        return self.ortho_learner_model_final_._fit_cate_intercept

    @property
    def bias_part_of_coef(self):
        return self.ortho_learner_model_final_._fit_cate_intercept

    @property
    def model_final(self):
        return self._gen_model_final()

    @model_final.setter
    def model_final(self, value):
        if value is not None:
            raise ValueError("Parameter `model_final` cannot be altered for this estimator.")<|MERGE_RESOLUTION|>--- conflicted
+++ resolved
@@ -679,7 +679,6 @@
             else:
                 model_t_xwz = clone(self.model_t_xwz, safe=False)
 
-<<<<<<< HEAD
             return _BaseDRIVModelNuisance(self._gen_prel_model_effect(),
                                           _FirstStageWrapper(model_y_xw, True, self._gen_featurizer(),
                                                              False, False, self.binary_outcome),
@@ -691,22 +690,24 @@
                                           _FirstStageWrapper(model_t_xwz, False, self._gen_featurizer(),
                                                              False, self.discrete_treatment, self.binary_outcome),
                                           self.projection, self.discrete_treatment, self.discrete_instrument)
-=======
+
             return _BaseDRIVModelNuisance(prel_model_effect=self._gen_prel_model_effect(),
                                           model_y_xw=_FirstStageWrapper(
-                                              model_y_xw, True, self._gen_featurizer(), False, False),
+                                              model_y_xw, True, self._gen_featurizer(), 
+                                              False, False, self.binary_outcome),
                                           model_t_xw=_FirstStageWrapper(model_t_xw, False, self._gen_featurizer(),
-                                                                        False, self.discrete_treatment),
+                                                                        False, self.discrete_treatment,
+                                                                        self.binary_outcome),
                                           # outcome is continuous since proj_t is probability
                                           model_tz_xw=_FirstStageWrapper(model_tz_xw, False, self._gen_featurizer(),
-                                                                         False, False),
+                                                                         False, False, self.binary_outcome),
                                           model_z=_FirstStageWrapper(model_t_xwz, False, self._gen_featurizer(),
-                                                                     False, self.discrete_treatment),
+                                                                     False, self.discrete_treatment,
+                                                                     self.binary_outcome),
                                           projection=self.projection,
                                           fit_cov_directly=self.fit_cov_directly,
                                           discrete_treatment=self.discrete_treatment,
                                           discrete_instrument=self.discrete_instrument)
->>>>>>> 54231834
 
         else:
             if self.model_tz_xw == "auto":
@@ -727,36 +728,26 @@
             else:
                 model_z_xw = clone(self.model_z_xw, safe=False)
 
-<<<<<<< HEAD
-            return _BaseDRIVModelNuisance(self._gen_prel_model_effect(),
-                                          _FirstStageWrapper(model_y_xw, True, self._gen_featurizer(), False, False,
-                                                             self.binary_outcome),
-                                          _FirstStageWrapper(model_t_xw, False, self._gen_featurizer(),
-                                                             False, self.discrete_treatment, self.binary_outcome),
-                                          _FirstStageWrapper(model_tz_xw, False, self._gen_featurizer(), False,
-                                                             self.discrete_treatment and self.discrete_instrument,
-                                                             self.binary_outcome),
-                                          _FirstStageWrapper(model_z_xw, False, self._gen_featurizer(),
-                                                             False, self.discrete_instrument, self.binary_outcome),
-                                          self.projection, self.discrete_treatment, self.discrete_instrument)
-=======
             return _BaseDRIVModelNuisance(prel_model_effect=self._gen_prel_model_effect(),
                                           model_y_xw=_FirstStageWrapper(
-                                              model_y_xw, True, self._gen_featurizer(), False, False),
+                                              model_y_xw, True, self._gen_featurizer(), 
+                                              False, False, self.binary_outcome),
                                           model_t_xw=_FirstStageWrapper(model_t_xw, False, self._gen_featurizer(),
-                                                                        False, self.discrete_treatment),
+                                                                        False, self.discrete_treatment,
+                                                                        self.binary_outcome),
                                           model_tz_xw=_FirstStageWrapper(model_tz_xw, False, self._gen_featurizer(),
                                                                          False, (self.discrete_treatment and
                                                                                  self.discrete_instrument and
-                                                                                 not self.fit_cov_directly)),
+                                                                                 not self.fit_cov_directly),
+                                                                         self.binary_outcome),
                                           model_z=_FirstStageWrapper(model_z_xw, False, self._gen_featurizer(),
                                                                      False, (self.discrete_instrument and
-                                                                             not self.fit_cov_directly)),
+                                                                             not self.fit_cov_directly),
+                                                                     self.binary_outcome),
                                           projection=self.projection,
                                           fit_cov_directly=self.fit_cov_directly,
                                           discrete_treatment=self.discrete_treatment,
                                           discrete_instrument=self.discrete_instrument)
->>>>>>> 54231834
 
 
 class DRIV(_DRIV):
