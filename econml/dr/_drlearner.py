# Copyright (c) Microsoft Corporation. All rights reserved.
# Licensed under the MIT License.

"""
Doubly Robust Learner. The method uses the doubly robust correction to construct doubly
robust estimates of all the potential outcomes of each samples. Then estimates a CATE model
by regressing the potential outcome differences on the heterogeneity features X.

References
----------

Dylan Foster, Vasilis Syrgkanis (2019).
    Orthogonal Statistical Learning.
    ACM Conference on Learning Theory. https://arxiv.org/abs/1901.09036

Robins, J.M., Rotnitzky, A., and Zhao, L.P. (1994).
    Estimation of regression coefficients when some regressors are not always observed.
    Journal of the American Statistical Association 89,846–866.

Bang, H. and Robins, J.M. (2005).
    Doubly robust estimation in missing data and causal inference models.
    Biometrics 61,962–972.

Tsiatis AA (2006).
    Semiparametric Theory and Missing Data.
    New York: Springer; 2006.

.. testcode::
    :hide:

    import numpy as np
    import scipy.special
    np.set_printoptions(suppress=True)

"""

from warnings import warn
from copy import deepcopy

import numpy as np
from sklearn.base import clone
from sklearn.linear_model import (LassoCV, LinearRegression,
                                  LogisticRegressionCV)
from sklearn.ensemble import RandomForestRegressor

from .._ortho_learner import _OrthoLearner
from .._cate_estimator import (DebiasedLassoCateEstimatorDiscreteMixin,
                               ForestModelFinalCateEstimatorDiscreteMixin,
                               StatsModelsCateEstimatorDiscreteMixin, LinearCateEstimator)
from ..inference import GenericModelFinalInferenceDiscrete
from ..grf import RegressionForest
from ..sklearn_extensions.linear_model import (
    DebiasedLasso, StatsModelsLinearRegression, WeightedLassoCVWrapper)
from ..utilities import (_deprecate_positional, check_high_dimensional,
                         filter_none_kwargs, fit_with_groups, inverse_onehot, get_feature_names_or_default)
from .._shap import _shap_explain_multitask_model_cate, _shap_explain_model_cate


class _ModelNuisance:
    def __init__(self, model_propensity, model_regression, min_propensity):
        self._model_propensity = model_propensity
        self._model_regression = model_regression
        self._min_propensity = min_propensity

    def _combine(self, X, W):
        return np.hstack([arr for arr in [X, W] if arr is not None])

    def fit(self, Y, T, X=None, W=None, *, sample_weight=None, groups=None):
        if Y.ndim != 1 and (Y.ndim != 2 or Y.shape[1] != 1):
            raise ValueError("The outcome matrix must be of shape ({0}, ) or ({0}, 1), "
                             "instead got {1}.".format(len(X), Y.shape))
        if (X is None) and (W is None):
            raise AttributeError("At least one of X or W has to not be None!")
        if np.any(np.all(T == 0, axis=0)) or (not np.any(np.all(T == 0, axis=1))):
            raise AttributeError("Provided crossfit folds contain training splits that " +
                                 "don't contain all treatments")
        XW = self._combine(X, W)
        filtered_kwargs = filter_none_kwargs(sample_weight=sample_weight)

        fit_with_groups(self._model_propensity, XW, inverse_onehot(T), groups=groups, **filtered_kwargs)
        fit_with_groups(self._model_regression, np.hstack([XW, T]), Y, groups=groups, **filtered_kwargs)
        return self

    def score(self, Y, T, X=None, W=None, *, sample_weight=None, groups=None):
        XW = self._combine(X, W)
        filtered_kwargs = filter_none_kwargs(sample_weight=sample_weight)

        if hasattr(self._model_propensity, 'score'):
            propensity_score = self._model_propensity.score(XW, inverse_onehot(T), **filtered_kwargs)
        else:
            propensity_score = None
        if hasattr(self._model_regression, 'score'):
            regression_score = self._model_regression.score(np.hstack([XW, T]), Y, **filtered_kwargs)
        else:
            regression_score = None

        return propensity_score, regression_score

    def predict(self, Y, T, X=None, W=None, *, sample_weight=None, groups=None):
        XW = self._combine(X, W)
        propensities = np.maximum(self._model_propensity.predict_proba(XW), self._min_propensity)
        n = T.shape[0]
        Y_pred = np.zeros((T.shape[0], T.shape[1] + 1))
        T_counter = np.zeros(T.shape)
        Y_pred[:, 0] = self._model_regression.predict(np.hstack([XW, T_counter])).reshape(n)
        Y_pred[:, 0] += (Y.reshape(n) - Y_pred[:, 0]) * np.all(T == 0, axis=1) / propensities[:, 0]
        for t in np.arange(T.shape[1]):
            T_counter = np.zeros(T.shape)
            T_counter[:, t] = 1
            Y_pred[:, t + 1] = self._model_regression.predict(np.hstack([XW, T_counter])).reshape(n)
            Y_pred[:, t + 1] += (Y.reshape(n) - Y_pred[:, t + 1]) * (T[:, t] == 1) / propensities[:, t + 1]
        T_complete = np.hstack(((np.all(T == 0, axis=1) * 1).reshape(-1, 1), T))
        propensities_weight = np.sum(propensities * T_complete, axis=1)
        return Y_pred.reshape(Y.shape + (T.shape[1] + 1,)), propensities_weight.reshape((n,))


class _ModelFinal:
    # Coding Remark: The reasoning around the multitask_model_final could have been simplified if
    # we simply wrapped the model_final with a MultiOutputRegressor. However, because we also want
    # to allow even for model_final objects whose fit(X, y) can accept X=None
    # (e.g. the StatsModelsLinearRegression), we cannot take that route, because the MultiOutputRegressor
    # checks that X is 2D array.
    def __init__(self, model_final, featurizer, multitask_model_final):
        self._model_final = clone(model_final, safe=False)
        self._featurizer = clone(featurizer, safe=False)
        self._multitask_model_final = multitask_model_final
        return

<<<<<<< HEAD
    def fit(self, Y, T, X=None, W=None, *, nuisances, sample_weight=None, sample_var=None, groups=None):
        Y_pred, = nuisances
=======
    def fit(self, Y, T, X=None, W=None, *, nuisances, sample_weight=None, freq_weight=None, sample_var=None):
        Y_pred, propensities = nuisances
>>>>>>> 8b0c33aa
        self.d_y = Y_pred.shape[1:-1]  # track whether there's a Y dimension (must be a singleton)
        self.d_t = Y_pred.shape[-1] - 1  # track # of treatment (exclude baseline treatment)
        if (X is not None) and (self._featurizer is not None):
            X = self._featurizer.fit_transform(X)

        if self._multitask_model_final:
            ys = Y_pred[..., 1:] - Y_pred[..., [0]]  # subtract control results from each other arm
            if self.d_y:  # need to squeeze out singleton so that we fit on 2D array
                ys = ys.squeeze(1)
            weighted_sample_var = np.tile((sample_var / propensities**2).reshape((-1, 1)),
                                          self.d_t) if sample_var is not None else None
            filtered_kwargs = filter_none_kwargs(sample_weight=sample_weight,
                                                 freq_weight=freq_weight, sample_var=weighted_sample_var)
            self.model_cate = self._model_final.fit(X, ys, **filtered_kwargs)
        else:
            weighted_sample_var = sample_var / propensities**2 if sample_var is not None else None
            filtered_kwargs = filter_none_kwargs(sample_weight=sample_weight,
                                                 freq_weight=freq_weight, sample_var=weighted_sample_var)
            self.models_cate = [clone(self._model_final, safe=False).fit(X, Y_pred[..., t] - Y_pred[..., 0],
                                                                         **filtered_kwargs)
                                for t in np.arange(1, Y_pred.shape[-1])]
        return self

    def predict(self, X=None):
        if (X is not None) and (self._featurizer is not None):
            X = self._featurizer.transform(X)
        if self._multitask_model_final:
            pred = self.model_cate.predict(X).reshape((-1, self.d_t))
            if self.d_y:  # need to reintroduce singleton Y dimension
                return pred[:, np.newaxis, :]
            return pred
        else:
            preds = np.array([mdl.predict(X).reshape((-1,) + self.d_y) for mdl in self.models_cate])
            return np.moveaxis(preds, 0, -1)  # move treatment dim to end

<<<<<<< HEAD
    def score(self, Y, T, X=None, W=None, *, nuisances, sample_weight=None, sample_var=None, groups=None):
=======
    def score(self, Y, T, X=None, W=None, *, nuisances, sample_weight=None):
>>>>>>> 8b0c33aa
        if (X is not None) and (self._featurizer is not None):
            X = self._featurizer.transform(X)
        Y_pred, _ = nuisances
        if self._multitask_model_final:
            Y_pred_diff = Y_pred[..., 1:] - Y_pred[..., [0]]
            cate_pred = self.model_cate.predict(X).reshape((-1, self.d_t))
            if self.d_y:
                cate_pred = cate_pred[:, np.newaxis, :]
            return np.mean(np.average((Y_pred_diff - cate_pred)**2, weights=sample_weight, axis=0))

        else:
            scores = []
            for t in np.arange(1, Y_pred.shape[-1]):
                # since we only allow single dimensional y, we could flatten the prediction
                Y_pred_diff = (Y_pred[..., t] - Y_pred[..., 0]).flatten()
                cate_pred = self.models_cate[t - 1].predict(X).flatten()
                score = np.average((Y_pred_diff - cate_pred)**2, weights=sample_weight, axis=0)
                scores.append(score)
            return np.mean(scores)


class DRLearner(_OrthoLearner):
    """
    CATE estimator that uses doubly-robust correction techniques to account for
    covariate shift (selection bias) between the treatment arms. The estimator is a special
    case of an :class:`._OrthoLearner` estimator, so it follows the two
    stage process, where a set of nuisance functions are estimated in the first stage in a crossfitting
    manner and a final stage estimates the CATE model. See the documentation of
    :class:`._OrthoLearner` for a description of this two stage process.

    In this estimator, the CATE is estimated by using the following estimating equations. If we let:

    .. math ::
        Y_{i, t}^{DR} = E[Y | X_i, W_i, T_i=t]\
            + \\frac{Y_i - E[Y | X_i, W_i, T_i=t]}{Pr[T_i=t | X_i, W_i]} \\cdot 1\\{T_i=t\\}

    Then the following estimating equation holds:

    .. math ::
        E\\left[Y_{i, t}^{DR} - Y_{i, 0}^{DR} | X_i\\right] = \\theta_t(X_i)

    Thus if we estimate the nuisance functions :math:`h(X, W, T) = E[Y | X, W, T]` and
    :math:`p_t(X, W)=Pr[T=t | X, W]` in the first stage, we can estimate the final stage cate for each
    treatment t, by running a regression, regressing :math:`Y_{i, t}^{DR} - Y_{i, 0}^{DR}` on :math:`X_i`.

    The problem of estimating the nuisance function :math:`p` is a simple multi-class classification
    problem of predicting the label :math:`T` from :math:`X, W`. The :class:`.DRLearner`
    class takes as input the parameter ``model_propensity``, which is an arbitrary scikit-learn
    classifier, that is internally used to solve this classification problem.

    The second nuisance function :math:`h` is a simple regression problem and the :class:`.DRLearner`
    class takes as input the parameter ``model_regressor``, which is an arbitrary scikit-learn regressor that
    is internally used to solve this regression problem.

    The final stage is multi-task regression problem with outcomes the labels :math:`Y_{i, t}^{DR} - Y_{i, 0}^{DR}`
    for each non-baseline treatment t. The :class:`.DRLearner` takes as input parameter
    ``model_final``, which is any scikit-learn regressor that is internally used to solve this multi-task
    regresion problem. If the parameter ``multitask_model_final`` is False, then this model is assumed
    to be a mono-task regressor, and separate clones of it are used to solve each regression target
    separately.

    Parameters
    ----------
    model_propensity : scikit-learn classifier or 'auto', optional (default='auto')
        Estimator for Pr[T=t | X, W]. Trained by regressing treatments on (features, controls) concatenated.
        Must implement `fit` and `predict_proba` methods. The `fit` method must be able to accept X and T,
        where T is a shape (n, ) array.
        If 'auto', :class:`~sklearn.linear_model.LogisticRegressionCV` will be chosen.

    model_regression : scikit-learn regressor or 'auto', optional (default='auto')
        Estimator for E[Y | X, W, T]. Trained by regressing Y on (features, controls, one-hot-encoded treatments)
        concatenated. The one-hot-encoding excludes the baseline treatment. Must implement `fit` and
        `predict` methods. If different models per treatment arm are desired, see the
        :class:`.MultiModelWrapper` helper class.
        If 'auto' :class:`.WeightedLassoCV`/:class:`.WeightedMultiTaskLassoCV` will be chosen.

    model_final :
        estimator for the final cate model. Trained on regressing the doubly robust potential outcomes
        on (features X).

        - If X is None, then the fit method of model_final should be able to handle X=None.
        - If featurizer is not None and X is not None, then it is trained on the outcome of
          featurizer.fit_transform(X).
        - If multitask_model_final is True, then this model must support multitasking
          and it is trained by regressing all doubly robust target outcomes on (featurized) features simultanteously.
        - The output of the predict(X) of the trained model will contain the CATEs for each treatment compared to
          baseline treatment (lexicographically smallest). If multitask_model_final is False, it is assumed to be a
          mono-task model and a separate clone of the model is trained for each outcome. Then predict(X) of the t-th
          clone will be the CATE of the t-th lexicographically ordered treatment compared to the baseline.

    multitask_model_final : bool, optional, default False
        Whether the model_final should be treated as a multi-task model. See description of model_final.

    featurizer : :term:`transformer`, optional, default None
        Must support fit_transform and transform. Used to create composite features in the final CATE regression.
        It is ignored if X is None. The final CATE will be trained on the outcome of featurizer.fit_transform(X).
        If featurizer=None, then CATE is trained on X.

    min_propensity : float, optional, default ``1e-6``
        The minimum propensity at which to clip propensity estimates to avoid dividing by zero.

    categories: 'auto' or list, default 'auto'
        The categories to use when encoding discrete treatments (or 'auto' to use the unique sorted values).
        The first category will be treated as the control treatment.

    cv: int, cross-validation generator or an iterable, optional (default is 2)
        Determines the cross-validation splitting strategy.
        Possible inputs for cv are:

        - None, to use the default 3-fold cross-validation,
        - integer, to specify the number of folds.
        - :term:`CV splitter`
        - An iterable yielding (train, test) splits as arrays of indices.

        For integer/None inputs, if the treatment is discrete
        :class:`~sklearn.model_selection.StratifiedKFold` is used, else,
        :class:`~sklearn.model_selection.KFold` is used
        (with a random shuffle in either case).

        Unless an iterable is used, we call `split(concat[W, X], T)` to generate the splits. If all
        W, X are None, then we call `split(ones((T.shape[0], 1)), T)`.

    mc_iters: int, optional (default=None)
        The number of times to rerun the first stage models to reduce the variance of the nuisances.

    mc_agg: {'mean', 'median'}, optional (default='mean')
        How to aggregate the nuisance value for each sample across the `mc_iters` monte carlo iterations of
        cross-fitting.

    random_state: int, :class:`~numpy.random.mtrand.RandomState` instance or None
        If int, random_state is the seed used by the random number generator;
        If :class:`~numpy.random.mtrand.RandomState` instance, random_state is the random number generator;
        If None, the random number generator is the :class:`~numpy.random.mtrand.RandomState` instance used
        by :mod:`np.random<numpy.random>`.

    Examples
    --------
    A simple example with the default models:

    .. testcode::
        :hide:

        import numpy as np
        import scipy.special
        np.set_printoptions(suppress=True)

    .. testcode::

        from econml.dr import DRLearner

        np.random.seed(123)
        X = np.random.normal(size=(1000, 3))
        T = np.random.binomial(2, scipy.special.expit(X[:, 0]))
        sigma = 0.001
        y = (1 + .5*X[:, 0]) * T + X[:, 0] + np.random.normal(0, sigma, size=(1000,))
        est = DRLearner()
        est.fit(y, T, X=X, W=None)

    >>> est.const_marginal_effect(X[:2])
    array([[0.511640..., 1.144004...],
           [0.378140..., 0.613143...]])
    >>> est.effect(X[:2], T0=0, T1=1)
    array([0.511640..., 0.378140...])
    >>> est.score_
    5.11238581...
    >>> est.score(y, T, X=X)
    5.78673506...
    >>> est.model_cate(T=1).coef_
    array([0.434910..., 0.010226..., 0.047913...])
    >>> est.model_cate(T=2).coef_
    array([ 0.863723...,  0.086946..., -0.022288...])
    >>> est.cate_feature_names()
    ['X0', 'X1', 'X2']
    >>> [mdl.coef_ for mdls in est.models_regression for mdl in mdls]
    [array([ 1.472...,  0.001..., -0.011...,  0.698..., 2.049...]),
     array([ 1.455..., -0.002...,  0.005...,  0.677...,  1.998...])]
    >>> [mdl.coef_ for mdls in est.models_propensity for mdl in mdls]
    [array([[-0.747...,  0.153..., -0.018...],
           [ 0.083..., -0.110..., -0.076...],
           [ 0.663..., -0.043... ,  0.094...]]),
     array([[-1.048...,  0.000...,  0.032...],
           [ 0.019...,  0.124..., -0.081...],
           [ 1.029..., -0.124...,  0.049...]])]

    Beyond default models:

    .. testcode::

        from sklearn.linear_model import LassoCV
        from sklearn.ensemble import RandomForestClassifier, RandomForestRegressor
        from econml.dr import DRLearner

        np.random.seed(123)
        X = np.random.normal(size=(1000, 3))
        T = np.random.binomial(2, scipy.special.expit(X[:, 0]))
        sigma = 0.01
        y = (1 + .5*X[:, 0]) * T + X[:, 0] + np.random.normal(0, sigma, size=(1000,))
        est = DRLearner(model_propensity=RandomForestClassifier(n_estimators=100, min_samples_leaf=10),
                        model_regression=RandomForestRegressor(n_estimators=100, min_samples_leaf=10),
                        model_final=LassoCV(cv=3),
                        featurizer=None)
        est.fit(y, T, X=X, W=None)

    >>> est.score_
    1.7...
    >>> est.const_marginal_effect(X[:3])
    array([[0.68...,  1.10...],
           [0.56...,  0.79...],
           [0.34...,  0.10...]])
    >>> est.model_cate(T=2).coef_
    array([0.74..., 0.        , 0.        ])
    >>> est.model_cate(T=2).intercept_
    1.9...
    >>> est.model_cate(T=1).coef_
    array([0.24..., 0.00..., 0.        ])
    >>> est.model_cate(T=1).intercept_
    0.94...

    Attributes
    ----------
    score_ : float
        The MSE in the final doubly robust potential outcome regressions, i.e.

        .. math::
            \\frac{1}{n_t} \\sum_{t=1}^{n_t} \\frac{1}{n} \\sum_{i=1}^n (Y_{i, t}^{DR} - \\hat{\\theta}_t(X_i))^2

        where n_t is the number of treatments (excluding control).

        If `sample_weight` is not None at fit time, then a weighted average across samples is returned.


    """

    def __init__(self, *,
                 model_propensity='auto',
                 model_regression='auto',
                 model_final=StatsModelsLinearRegression(),
                 multitask_model_final=False,
                 featurizer=None,
                 min_propensity=1e-6,
                 categories='auto',
                 cv=2,
                 mc_iters=None,
                 mc_agg='mean',
                 random_state=None):
        self.model_propensity = clone(model_propensity, safe=False)
        self.model_regression = clone(model_regression, safe=False)
        self.model_final = clone(model_final, safe=False)
        self.multitask_model_final = multitask_model_final
        self.featurizer = clone(featurizer, safe=False)
        self.min_propensity = min_propensity
        super().__init__(cv=cv,
                         mc_iters=mc_iters,
                         mc_agg=mc_agg,
                         discrete_treatment=True,
                         discrete_instrument=False,  # no instrument, so doesn't matter
                         categories=categories,
                         random_state=random_state)

    def _get_inference_options(self):
        options = super()._get_inference_options()
        if not self.multitask_model_final:
            options.update(auto=GenericModelFinalInferenceDiscrete)
        else:
            options.update(auto=lambda: None)
        return options

    def _gen_ortho_learner_model_nuisance(self):
        if self.model_propensity == 'auto':
            model_propensity = LogisticRegressionCV(cv=3, solver='lbfgs', multi_class='auto',
                                                    random_state=self.random_state)
        else:
            model_propensity = clone(self.model_propensity, safe=False)

        if self.model_regression == 'auto':
            model_regression = WeightedLassoCVWrapper(cv=3, random_state=self.random_state)
        else:
            model_regression = clone(self.model_regression, safe=False)

        return _ModelNuisance(model_propensity, model_regression, self.min_propensity)

    def _gen_featurizer(self):
        return clone(self.featurizer, safe=False)

    def _gen_model_final(self):
        return clone(self.model_final, safe=False)

    def _gen_ortho_learner_model_final(self):
        return _ModelFinal(self._gen_model_final(), self._gen_featurizer(), self.multitask_model_final)

    @_deprecate_positional("X and W should be passed by keyword only. In a future release "
                           "we will disallow passing X and W by position.", ['X', 'W'])
    def fit(self, Y, T, X=None, W=None, *, sample_weight=None, freq_weight=None, sample_var=None, groups=None,
            cache_values=False, inference='auto'):
        """
        Estimate the counterfactual model from data, i.e. estimates function :math:`\\theta(\\cdot)`.

        Parameters
        ----------
        Y: (n,) vector of length n
            Outcomes for each sample
        T: (n,) vector of length n
            Treatments for each sample
        X: optional(n, d_x) matrix or None (Default=None)
            Features for each sample
        W: optional(n, d_w) matrix or None (Default=None)
            Controls for each sample
        sample_weight : (n,) array like, default None
            Individual weights for each sample. If None, it assumes equal weight.
        freq_weight: (n,) array like of integers, default None
            Weight for the observation. Observation i is treated as the mean
            outcome of freq_weight[i] independent observations.
            When ``sample_var`` is not None, this should be provided.
        sample_var : (n,) nd array like, default None
            Variance of the outcome(s) of the original freq_weight[i] observations that were used to
            compute the mean outcome represented by observation i.
        groups: (n,) vector, optional
            All rows corresponding to the same group will be kept together during splitting.
            If groups is not None, the `cv` argument passed to this class's initializer
            must support a 'groups' argument to its split method.
        cache_values: bool, default False
            Whether to cache inputs and first stage results, which will allow refitting a different final model
        inference: string, :class:`.Inference` instance, or None
            Method for performing inference.  This estimator supports 'bootstrap'
            (or an instance of :class:`.BootstrapInference`).

        Returns
        -------
        self: DRLearner instance
        """
        # Replacing fit from _OrthoLearner, to enforce Z=None and improve the docstring
        return super().fit(Y, T, X=X, W=W,
                           sample_weight=sample_weight, freq_weight=freq_weight, sample_var=sample_var, groups=groups,
                           cache_values=cache_values, inference=inference)

    def refit_final(self, *, inference='auto'):
        return super().refit_final(inference=inference)
    refit_final.__doc__ = _OrthoLearner.refit_final.__doc__

    def score(self, Y, T, X=None, W=None):
        """
        Score the fitted CATE model on a new data set. Generates nuisance parameters
        for the new data set based on the fitted residual nuisance models created at fit time.
        It uses the mean prediction of the models fitted by the different crossfit folds.
        Then calculates the MSE of the final residual Y on residual T regression.

        If model_final does not have a score method, then it raises an :exc:`.AttributeError`

        Parameters
        ----------
        Y: (n,) vector of length n
            Outcomes for each sample
        T: (n,) vector of length n
            Treatments for each sample
        X: optional(n, d_x) matrix or None (Default=None)
            Features for each sample
        W: optional(n, d_w) matrix or None (Default=None)
            Controls for each sample

        Returns
        -------
        score: float
            The MSE of the final CATE model on the new data.
        """
        # Replacing score from _OrthoLearner, to enforce Z=None and improve the docstring
        return super().score(Y, T, X=X, W=W)

    @property
    def multitask_model_cate(self):
        """
        Get the fitted final CATE model.

        Returns
        -------
        multitask_model_cate: object of type(`model_final`)
            An instance of the model_final object that was fitted after calling fit which corresponds whose
            vector of outcomes correspond to the CATE model for each treatment, compared to baseline.
            Available only when multitask_model_final=True.
        """
        if not self.ortho_learner_model_final_._multitask_model_final:
            raise AttributeError("Separate CATE models were fitted for each treatment! Use model_cate.")
        return self.ortho_learner_model_final_.model_cate

    def model_cate(self, T=1):
        """
        Get the fitted final CATE model.

        Parameters
        ----------
        T: alphanumeric
            The treatment with respect to which we want the fitted CATE model.

        Returns
        -------
        model_cate: object of type(model_final)
            An instance of the model_final object that was fitted after calling fit which corresponds
            to the CATE model for treatment T=t, compared to baseline. Available when multitask_model_final=False.
        """
        if self.ortho_learner_model_final_._multitask_model_final:
            raise AttributeError("A single multitask model was fitted for all treatments! Use multitask_model_cate.")
        _, T = self._expand_treatments(None, T)
        ind = inverse_onehot(T).item() - 1
        assert ind >= 0, "No model was fitted for the control"
        return self.ortho_learner_model_final_.models_cate[ind]

    @property
    def models_propensity(self):
        """
        Get the fitted propensity models.

        Returns
        -------
        models_propensity: nested list of objects of type(`model_propensity`)
            A nested list of instances of the `model_propensity` object. Number of sublist equals to number of
            monte carlo iterations, each element in the sublist corresponds to a crossfitting
            fold and is the model instance that was fitted for that training fold.
        """
        return [[mdl._model_propensity for mdl in mdls] for mdls in super().models_nuisance_]

    @property
    def models_regression(self):
        """
        Get the fitted regression models.

        Returns
        -------
        model_regression: nested list of objects of type(`model_regression`)
            A nested list of instances of the model_regression object. Number of sublist equals to number of
            monte carlo iterations, each element in the sublist corresponds to a crossfitting
            fold and is the model instance that was fitted for that training fold.
        """
        return [[mdl._model_regression for mdl in mdls] for mdls in super().models_nuisance_]

    @property
    def nuisance_scores_propensity(self):
        """Gets the score for the propensity model on out-of-sample training data"""
        return self.nuisance_scores_[0]

    @property
    def nuisance_scores_regression(self):
        """Gets the score for the regression model on out-of-sample training data"""
        return self.nuisance_scores_[1]

    @property
    def featurizer_(self):
        """
        Get the fitted featurizer.

        Returns
        -------
        featurizer: object of type(`featurizer`)
            An instance of the fitted featurizer that was used to preprocess X in the final CATE model training.
            Available only when featurizer is not None and X is not None.
        """
        return self.ortho_learner_model_final_._featurizer

    def cate_feature_names(self, feature_names=None):
        """
        Get the output feature names.

        Parameters
        ----------
        feature_names: list of strings of length X.shape[1] or None
            The names of the input features. If None and X is a dataframe, it defaults to the column names
            from the dataframe.

        Returns
        -------
        out_feature_names: list of strings or None
            The names of the output features :math:`\\phi(X)`, i.e. the features with respect to which the
            final CATE model for each treatment is linear. It is the names of the features that are associated
            with each entry of the :meth:`coef_` parameter. Available only when the featurizer is not None and has
            a method: `get_feature_names(feature_names)`. Otherwise None is returned.
        """
        if self._d_x is None:
            # Handles the corner case when X=None but featurizer might be not None
            return None
        if feature_names is None:
            feature_names = self._input_names["feature_names"]
        if self.featurizer_ is None:
            return feature_names
        return get_feature_names_or_default(self.featurizer_, feature_names)

    @property
    def model_final_(self):
        return self.ortho_learner_model_final_._model_final

    @property
    def fitted_models_final(self):
        return self.ortho_learner_model_final_.models_cate

    def shap_values(self, X, *, feature_names=None, treatment_names=None, output_names=None, background_samples=100):
        if self.ortho_learner_model_final_._multitask_model_final:
            return _shap_explain_multitask_model_cate(self.const_marginal_effect, self.multitask_model_cate, X,
                                                      self._d_t, self._d_y,
                                                      featurizer=self.featurizer_,
                                                      feature_names=feature_names,
                                                      treatment_names=treatment_names,
                                                      output_names=output_names,
                                                      input_names=self._input_names,
                                                      background_samples=background_samples)
        else:
            return _shap_explain_model_cate(self.const_marginal_effect, self.fitted_models_final,
                                            X, self._d_t, self._d_y,
                                            featurizer=self.featurizer_,
                                            feature_names=feature_names,
                                            treatment_names=treatment_names,
                                            output_names=output_names,
                                            input_names=self._input_names,
                                            background_samples=background_samples)
    shap_values.__doc__ = LinearCateEstimator.shap_values.__doc__


class LinearDRLearner(StatsModelsCateEstimatorDiscreteMixin, DRLearner):
    """
    Special case of the :class:`.DRLearner` where the final stage
    is a Linear Regression on a low dimensional set of features. In this case, inference
    can be performed via the asymptotic normal characterization of the estimated parameters.
    This is computationally faster than bootstrap inference. To do this, just leave the setting ``inference='auto'``
    unchanged, or explicitly set ``inference='statsmodels'`` or alter the covariance type calculation via
    ``inference=StatsModelsInferenceDiscrete(cov_type='HC1)``.

    More concretely, this estimator assumes that the final cate model for each treatment takes a linear form:

    .. math ::
        \\theta_t(X) = \\left\\langle \\theta_t, \\phi(X) \\right\\rangle + \\beta_t

    where :math:`\\phi(X)` is the outcome features of the featurizers, or `X` if featurizer is None. :math:`\\beta_t`
    is a an intercept of the CATE, which is included if ``fit_cate_intercept=True`` (Default). It fits this by
    running a standard ordinary linear regression (OLS), regressing the doubly robust outcome differences on X:

    .. math ::
        \\min_{\\theta_t, \\beta_t}\
        E_n\\left[\\left(Y_{i, t}^{DR} - Y_{i, 0}^{DR}\
            - \\left\\langle \\theta_t, \\phi(X_i) \\right\\rangle - \\beta_t\\right)^2\\right]

    Then inference can be performed via standard approaches for inference of OLS, via asympotic normal approximations
    of the estimated parameters. The default covariance estimator used is heteroskedasticity robust (HC1).
    For other methods see :class:`.StatsModelsInferenceDiscrete`. Use can invoke them by setting:
    ``inference=StatsModelsInferenceDiscrete(cov_type=...)``.

    This approach is valid even if the CATE model is not linear in :math:`\\phi(X)`. In this case it performs
    inference on the best linear approximation of the CATE model.

    Parameters
    ----------
    model_propensity : scikit-learn classifier or 'auto', optional (default='auto')
        Estimator for Pr[T=t | X, W]. Trained by regressing treatments on (features, controls) concatenated.
        Must implement `fit` and `predict_proba` methods. The `fit` method must be able to accept X and T,
        where T is a shape (n, ) array.
        If 'auto', :class:`~sklearn.linear_model.LogisticRegressionCV` will be chosen.

    model_regression : scikit-learn regressor or 'auto', optional (default='auto')
        Estimator for E[Y | X, W, T]. Trained by regressing Y on (features, controls, one-hot-encoded treatments)
        concatenated. The one-hot-encoding excludes the baseline treatment. Must implement `fit` and
        `predict` methods. If different models per treatment arm are desired, see the
        :class:`.MultiModelWrapper` helper class.
        If 'auto' :class:`.WeightedLassoCV`/:class:`.WeightedMultiTaskLassoCV` will be chosen.

    featurizer : :term:`transformer`, optional, default None
        Must support fit_transform and transform. Used to create composite features in the final CATE regression.
        It is ignored if X is None. The final CATE will be trained on the outcome of featurizer.fit_transform(X).
        If featurizer=None, then CATE is trained on X.

    fit_cate_intercept : bool, optional, default True
        Whether the linear CATE model should have a constant term.

    min_propensity : float, optional, default ``1e-6``
        The minimum propensity at which to clip propensity estimates to avoid dividing by zero.

    categories: 'auto' or list, default 'auto'
        The categories to use when encoding discrete treatments (or 'auto' to use the unique sorted values).
        The first category will be treated as the control treatment.

    cv: int, cross-validation generator or an iterable, optional (default is 2)
        Determines the cross-validation splitting strategy.
        Possible inputs for cv are:

        - None, to use the default 3-fold cross-validation,
        - integer, to specify the number of folds.
        - :term:`CV splitter`
        - An iterable yielding (train, test) splits as arrays of indices.

        For integer/None inputs, if the treatment is discrete
        :class:`~sklearn.model_selection.StratifiedKFold` is used, else,
        :class:`~sklearn.model_selection.KFold` is used
        (with a random shuffle in either case).

        Unless an iterable is used, we call `split(X,T)` to generate the splits.

    mc_iters: int, optional (default=None)
        The number of times to rerun the first stage models to reduce the variance of the nuisances.

    mc_agg: {'mean', 'median'}, optional (default='mean')
        How to aggregate the nuisance value for each sample across the `mc_iters` monte carlo iterations of
        cross-fitting.

    random_state: int, :class:`~numpy.random.mtrand.RandomState` instance or None
        If int, random_state is the seed used by the random number generator;
        If :class:`~numpy.random.mtrand.RandomState` instance, random_state is the random number generator;
        If None, the random number generator is the :class:`~numpy.random.mtrand.RandomState` instance used
        by :mod:`np.random<numpy.random>`.

    Examples
    --------
    A simple example with the default models:

    .. testcode::
        :hide:

        import numpy as np
        import scipy.special
        np.set_printoptions(suppress=True)

    .. testcode::

        from econml.dr import DRLearner, LinearDRLearner

        np.random.seed(123)
        X = np.random.normal(size=(1000, 3))
        T = np.random.binomial(2, scipy.special.expit(X[:, 0]))
        y = (1 + .5*X[:, 0]) * T + X[:, 0] + np.random.normal(size=(1000,))
        est = LinearDRLearner()
        est.fit(y, T, X=X, W=None)

    >>> est.effect(X[:3])
    array([ 0.409743...,  0.312604..., -0.127394...])
    >>> est.effect_interval(X[:3])
    (array([ 0.120682..., -0.102543..., -0.663246...]), array([0.698803..., 0.727753..., 0.408458...]))
    >>> est.coef_(T=1)
    array([ 0.450779..., -0.003214... ,  0.063884... ])
    >>> est.coef__interval(T=1)
    (array([ 0.202646..., -0.207195..., -0.104558...]), array([0.698911..., 0.200767..., 0.232326...]))
    >>> est.intercept_(T=1)
    0.88425066...
    >>> est.intercept__interval(T=1)
    (0.68655813..., 1.08194320...)

    Attributes
    ----------
    score_ : float
        The MSE in the final doubly robust potential outcome regressions, i.e.

        .. math::
            \\frac{1}{n_t} \\sum_{t=1}^{n_t} \\frac{1}{n} \\sum_{i=1}^n (Y_{i, t}^{DR} - \\hat{\\theta}_t(X_i))^2

        where n_t is the number of treatments (excluding control).

        If `sample_weight` is not None at fit time, then a weighted average across samples is returned.

    """

    def __init__(self, *,
                 model_propensity='auto',
                 model_regression='auto',
                 featurizer=None,
                 fit_cate_intercept=True,
                 min_propensity=1e-6,
                 categories='auto',
                 cv=2,
                 mc_iters=None,
                 mc_agg='mean',
                 random_state=None):
        self.fit_cate_intercept = fit_cate_intercept
        super().__init__(model_propensity=model_propensity,
                         model_regression=model_regression,
                         model_final=None,
                         featurizer=featurizer,
                         multitask_model_final=False,
                         min_propensity=min_propensity,
                         categories=categories,
                         cv=cv,
                         mc_iters=mc_iters,
                         mc_agg=mc_agg,
                         random_state=random_state)

    def _gen_model_final(self):
        return StatsModelsLinearRegression(fit_intercept=self.fit_cate_intercept)

    def _gen_ortho_learner_model_final(self):
        return _ModelFinal(self._gen_model_final(), self._gen_featurizer(), False)

    @_deprecate_positional("X and W should be passed by keyword only. In a future release "
                           "we will disallow passing X and W by position.", ['X', 'W'])
    def fit(self, Y, T, X=None, W=None, *, sample_weight=None, freq_weight=None, sample_var=None, groups=None,
            cache_values=False, inference='auto'):
        """
        Estimate the counterfactual model from data, i.e. estimates function :math:`\\theta(\\cdot)`.

        Parameters
        ----------
        Y: (n,) vector of length n
            Outcomes for each sample
        T: (n,) vector of length n
            Treatments for each sample
        X: optional(n, d_x) matrix or None (Default=None)
            Features for each sample
        W: optional(n, d_w) matrix or None (Default=None)
            Controls for each sample
        sample_weight : (n,) array like, default None
            Individual weights for each sample. If None, it assumes equal weight.
        freq_weight: (n,) array like of integers, default None
            Weight for the observation. Observation i is treated as the mean
            outcome of freq_weight[i] independent observations.
            When ``sample_var`` is not None, this should be provided.
        sample_var : (n,) nd array like, default None
            Variance of the outcome(s) of the original freq_weight[i] observations that were used to
            compute the mean outcome represented by observation i.
        groups: (n,) vector, optional
            All rows corresponding to the same group will be kept together during splitting.
            If groups is not None, the `cv` argument passed to this class's initializer
            must support a 'groups' argument to its split method.
        cache_values: bool, default False
            Whether to cache inputs and first stage results, which will allow refitting a different final model
        inference: string, :class:`.Inference` instance, or None
            Method for performing inference.  This estimator supports ``'bootstrap'``
            (or an instance of :class:`.BootstrapInference`) and ``'statsmodels'``
            (or an instance of :class:`.StatsModelsInferenceDiscrete`).

        Returns
        -------
        self: DRLearner instance
        """
        # Replacing fit from DRLearner, to add statsmodels inference in docstring
        return super().fit(Y, T, X=X, W=W,
                           sample_weight=sample_weight, freq_weight=freq_weight, sample_var=sample_var, groups=groups,
                           cache_values=cache_values, inference=inference)

    @property
    def fit_cate_intercept_(self):
        return self.model_final_.fit_intercept

    @property
    def multitask_model_cate(self):
        # Replacing this method which is invalid for this class, so that we make the
        # dosctring empty and not appear in the docs.
        return super().multitask_model_cate

    @property
    def multitask_model_final(self):
        return False

    @multitask_model_final.setter
    def multitask_model_final(self, value):
        if value:
            raise ValueError("Parameter `multitask_model_final` cannot change from `False` for this estimator!")

    @property
    def model_final(self):
        return self._gen_model_final()

    @model_final.setter
    def model_final(self, model):
        if model is not None:
            raise ValueError("Parameter `model_final` cannot be altered for this estimator!")


class SparseLinearDRLearner(DebiasedLassoCateEstimatorDiscreteMixin, DRLearner):
    """
    Special case of the :class:`.DRLearner` where the final stage
    is a Debiased Lasso Regression. In this case, inference can be performed via the debiased lasso approach
    and its asymptotic normal characterization of the estimated parameters. This is computationally
    faster than bootstrap inference. Leave the default ``inference='auto'`` unchanged, or explicitly set
    ``inference='debiasedlasso'`` at fit time to enable inference via asymptotic normality.

    More concretely, this estimator assumes that the final cate model for each treatment takes a linear form:

    .. math ::
        \\theta_t(X) = \\left\\langle \\theta_t, \\phi(X) \\right\\rangle + \\beta_t

    where :math:`\\phi(X)` is the outcome features of the featurizers, or `X` if featurizer is None. :math:`\\beta_t`
    is a an intercept of the CATE, which is included if ``fit_cate_intercept=True`` (Default). It fits this by
    running a debiased lasso regression (i.e. :math:`\\ell_1`-penalized regression with debiasing),
    regressing the doubly robust outcome differences on X: i.e. first solves the penalized square loss problem

    .. math ::
        \\min_{\\theta_t, \\beta_t}\
        E_n\\left[\\left(Y_{i, t}^{DR} - Y_{i, 0}^{DR}\
            - \\left\\langle \\theta_t, \\phi(X_i) \\right\\rangle - \\beta_t\\right)^2\\right]\
                + \\lambda \\left\\lVert \\theta_t \\right\\rVert_1

    and then adds a debiasing correction to the solution. If alpha='auto' (recommended), then the penalty
    weight :math:`\\lambda` is set optimally via cross-validation.

    This approach is valid even if the CATE model is not linear in :math:`\\phi(X)`. In this case it performs
    inference on the best sparse linear approximation of the CATE model.

    Parameters
    ----------
    model_propensity : scikit-learn classifier or 'auto', optional (default='auto')
        Estimator for Pr[T=t | X, W]. Trained by regressing treatments on (features, controls) concatenated.
        Must implement `fit` and `predict_proba` methods. The `fit` method must be able to accept X and T,
        where T is a shape (n, ) array.
        If 'auto', :class:`~sklearn.linear_model.LogisticRegressionCV` will be chosen.

    model_regression : scikit-learn regressor or 'auto', optional (default='auto')
        Estimator for E[Y | X, W, T]. Trained by regressing Y on (features, controls, one-hot-encoded treatments)
        concatenated. The one-hot-encoding excludes the baseline treatment. Must implement `fit` and
        `predict` methods. If different models per treatment arm are desired, see the
        :class:`.MultiModelWrapper` helper class.
        If 'auto' :class:`.WeightedLassoCV`/:class:`.WeightedMultiTaskLassoCV` will be chosen.

    featurizer : :term:`transformer`, optional, default None
        Must support fit_transform and transform. Used to create composite features in the final CATE regression.
        It is ignored if X is None. The final CATE will be trained on the outcome of featurizer.fit_transform(X).
        If featurizer=None, then CATE is trained on X.

    fit_cate_intercept : bool, optional, default True
        Whether the linear CATE model should have a constant term.

    alpha: string | float, optional., default 'auto'.
        CATE L1 regularization applied through the debiased lasso in the final model.
        'auto' corresponds to a CV form of the :class:`DebiasedLasso`.

    n_alphas : int, optional, default 100
        How many alphas to try if alpha='auto'

    alpha_cov : string | float, optional, default 'auto'
        The regularization alpha that is used when constructing the pseudo inverse of
        the covariance matrix Theta used to for correcting the final state lasso coefficient
        in the debiased lasso. Each such regression corresponds to the regression of one feature
        on the remainder of the features.

    n_alphas_cov : int, optional, default 10
        How many alpha_cov to try if alpha_cov='auto'.

    max_iter : int, optional, default 1000
        The maximum number of iterations in the Debiased Lasso

    tol : float, optional, default 1e-4
        The tolerance for the optimization: if the updates are
        smaller than ``tol``, the optimization code checks the
        dual gap for optimality and continues until it is smaller
        than ``tol``.

    n_jobs : int or None, optional (default=None)
        The number of jobs to run in parallel for both `fit` and `predict`.
        ``None`` means 1 unless in a :func:`joblib.parallel_backend` context.
        ``-1`` means using all processors.

    min_propensity : float, optional, default ``1e-6``
        The minimum propensity at which to clip propensity estimates to avoid dividing by zero.

    categories: 'auto' or list, default 'auto'
        The categories to use when encoding discrete treatments (or 'auto' to use the unique sorted values).
        The first category will be treated as the control treatment.

    cv: int, cross-validation generator or an iterable, optional, default 2
        Determines the cross-validation splitting strategy.
        Possible inputs for cv are:

        - None, to use the default 3-fold cross-validation,
        - integer, to specify the number of folds.
        - :term:`CV splitter`
        - An iterable yielding (train, test) splits as arrays of indices.

        For integer/None inputs, if the treatment is discrete
        :class:`~sklearn.model_selection.StratifiedKFold` is used, else,
        :class:`~sklearn.model_selection.KFold` is used
        (with a random shuffle in either case).

        Unless an iterable is used, we call `split(X,T)` to generate the splits.

    mc_iters: int, optional (default=None)
        The number of times to rerun the first stage models to reduce the variance of the nuisances.

    mc_agg: {'mean', 'median'}, optional (default='mean')
        How to aggregate the nuisance value for each sample across the `mc_iters` monte carlo iterations of
        cross-fitting.

    random_state: int, :class:`~numpy.random.mtrand.RandomState` instance or None
        If int, random_state is the seed used by the random number generator;
        If :class:`~numpy.random.mtrand.RandomState` instance, random_state is the random number generator;
        If None, the random number generator is the :class:`~numpy.random.mtrand.RandomState` instance used
        by :mod:`np.random<numpy.random>`.

    Examples
    --------
    A simple example with the default models:

    .. testcode::
        :hide:

        import numpy as np
        import scipy.special
        np.set_printoptions(suppress=True)

    .. testcode::

        from econml.dr import DRLearner, SparseLinearDRLearner

        np.random.seed(123)
        X = np.random.normal(size=(1000, 3))
        T = np.random.binomial(2, scipy.special.expit(X[:, 0]))
        y = (1 + .5*X[:, 0]) * T + X[:, 0] + np.random.normal(size=(1000,))
        est = SparseLinearDRLearner()
        est.fit(y, T, X=X, W=None)

    >>> est.effect(X[:3])
    array([ 0.41...,  0.31..., -0.12...])
    >>> est.effect_interval(X[:3])
    (array([ 0.04..., -0.19..., -0.73...]), array([0.77..., 0.82..., 0.47...]))
    >>> est.coef_(T=1)
    array([ 0.45..., -0.00..., 0.06...])
    >>> est.coef__interval(T=1)
    (array([ 0.24... , -0.19..., -0.13...]), array([0.65..., 0.19..., 0.26...]))
    >>> est.intercept_(T=1)
    0.88...
    >>> est.intercept__interval(T=1)
    (0.68..., 1.08...)

    Attributes
    ----------
    score_ : float
        The MSE in the final doubly robust potential outcome regressions, i.e.

        .. math::
            \\frac{1}{n_t} \\sum_{t=1}^{n_t} \\frac{1}{n} \\sum_{i=1}^n (Y_{i, t}^{DR} - \\hat{\\theta}_t(X_i))^2

        where n_t is the number of treatments (excluding control).

        If `sample_weight` is not None at fit time, then a weighted average across samples is returned.

    """

    def __init__(self, *,
                 model_propensity='auto',
                 model_regression='auto',
                 featurizer=None,
                 fit_cate_intercept=True,
                 alpha='auto',
                 n_alphas=100,
                 alpha_cov='auto',
                 n_alphas_cov=10,
                 max_iter=1000,
                 tol=1e-4,
                 n_jobs=None,
                 min_propensity=1e-6,
                 categories='auto',
                 cv=2,
                 mc_iters=None,
                 mc_agg='mean',
                 random_state=None):
        self.fit_cate_intercept = fit_cate_intercept
        self.alpha = alpha
        self.n_alphas = n_alphas
        self.alpha_cov = alpha_cov
        self.n_alphas_cov = n_alphas_cov
        self.max_iter = max_iter
        self.tol = tol
        self.n_jobs = n_jobs
        super().__init__(model_propensity=model_propensity,
                         model_regression=model_regression,
                         model_final=None,
                         featurizer=featurizer,
                         multitask_model_final=False,
                         min_propensity=min_propensity,
                         categories=categories,
                         cv=cv,
                         mc_iters=mc_iters,
                         mc_agg=mc_agg,
                         random_state=random_state)

    def _gen_model_final(self):
        return DebiasedLasso(alpha=self.alpha,
                             n_alphas=self.n_alphas,
                             alpha_cov=self.alpha_cov,
                             n_alphas_cov=self.n_alphas_cov,
                             fit_intercept=self.fit_cate_intercept,
                             max_iter=self.max_iter,
                             tol=self.tol,
                             n_jobs=self.n_jobs,
                             random_state=self.random_state)

    def _gen_ortho_learner_model_final(self):
        return _ModelFinal(self._gen_model_final(), self._gen_featurizer(), False)

    @_deprecate_positional("X and W should be passed by keyword only. In a future release "
                           "we will disallow passing X and W by position.", ['X', 'W'])
    def fit(self, Y, T, X=None, W=None, *, sample_weight=None, groups=None,
            cache_values=False, inference='auto'):
        """
        Estimate the counterfactual model from data, i.e. estimates function :math:`\\theta(\\cdot)`.

        Parameters
        ----------
        Y: (n,) vector of length n
            Outcomes for each sample
        T: (n,) vector of length n
            Treatments for each sample
        X: optional(n, d_x) matrix or None (Default=None)
            Features for each sample
        W: optional(n, d_w) matrix or None (Default=None)
            Controls for each sample
        sample_weight : (n,) array like or None
            Individual weights for each sample. If None, it assumes equal weight.
        groups: (n,) vector, optional
            All rows corresponding to the same group will be kept together during splitting.
            If groups is not None, the `cv` argument passed to this class's initializer
            must support a 'groups' argument to its split method.
        cache_values: bool, default False
            Whether to cache inputs and first stage results, which will allow refitting a different final model
        inference: string, :class:`.Inference` instance, or None
            Method for performing inference.  This estimator supports ``'bootstrap'``
            (or an instance of :class:`.BootstrapInference`) and ``'debiasedlasso'``
            (or an instance of :class:`.LinearModelInferenceDiscrete`).

        Returns
        -------
        self: DRLearner instance
        """
        # TODO: support freq_weight and sample_var in debiased lasso
        # Replacing fit from DRLearner, to add debiasedlasso inference in docstring
        check_high_dimensional(X, T, threshold=5, featurizer=self.featurizer,
                               discrete_treatment=self.discrete_treatment,
                               msg="The number of features in the final model (< 5) is too small for a sparse model. "
                               "We recommend using the LinearDRLearner for this low-dimensional setting.")
        return super().fit(Y, T, X=X, W=W,
                           sample_weight=sample_weight, groups=groups,
                           cache_values=cache_values, inference=inference)

    @property
    def fit_cate_intercept_(self):
        return self.model_final_.fit_intercept

    @property
    def multitask_model_final(self):
        return False

    @multitask_model_final.setter
    def multitask_model_final(self, value):
        if value:
            raise ValueError("Parameter `multitask_model_final` cannot change from `False` for this estimator!")

    @property
    def model_final(self):
        return self._gen_model_final()

    @model_final.setter
    def model_final(self, model):
        if model is not None:
            raise ValueError("Parameter `model_final` cannot be altered for this estimator!")


class ForestDRLearner(ForestModelFinalCateEstimatorDiscreteMixin, DRLearner):
    """ Instance of DRLearner with a :class:`~econml.grf.RegressionForest`
    as a final model, so as to enable non-parametric inference.

    Parameters
    ----------
    model_propensity : scikit-learn classifier
        Estimator for Pr[T=t | X, W]. Trained by regressing treatments on (features, controls) concatenated.
        Must implement `fit` and `predict_proba` methods. The `fit` method must be able to accept X and T,
        where T is a shape (n, ) array.

    model_regression : scikit-learn regressor
        Estimator for E[Y | X, W, T]. Trained by regressing Y on (features, controls, one-hot-encoded treatments)
        concatenated. The one-hot-encoding excludes the baseline treatment. Must implement `fit` and
        `predict` methods. If different models per treatment arm are desired, see the
        :class:`~econml.utilities.MultiModelWrapper` helper class.

    min_propensity : float, optional, default ``1e-6``
        The minimum propensity at which to clip propensity estimates to avoid dividing by zero.

    categories: 'auto' or list, default 'auto'
        The categories to use when encoding discrete treatments (or 'auto' to use the unique sorted values).
        The first category will be treated as the control treatment.

    cv: int, cross-validation generator or an iterable, optional (Default=2)
        Determines the cross-validation splitting strategy.
        Possible inputs for cv are:

        - None, to use the default 3-fold cross-validation,
        - integer, to specify the number of folds.
        - :term:`CV splitter`
        - An iterable yielding (train, test) splits as arrays of indices.

        For integer/None inputs, if the treatment is discrete
        :class:`~sklearn.model_selection.StratifiedKFold` is used, else,
        :class:`~sklearn.model_selection.KFold` is used
        (with a random shuffle in either case).

        Unless an iterable is used, we call `split(concat[W, X], T)` to generate the splits. If all
        W, X are None, then we call `split(ones((T.shape[0], 1)), T)`.

    mc_iters: int, optional (default=None)
        The number of times to rerun the first stage models to reduce the variance of the nuisances.

    mc_agg: {'mean', 'median'}, optional (default='mean')
        How to aggregate the nuisance value for each sample across the `mc_iters` monte carlo iterations of
        cross-fitting.

    n_estimators : integer, optional (default=100)
        The total number of trees in the forest. The forest consists of a
        forest of sqrt(n_estimators) sub-forests, where each sub-forest
        contains sqrt(n_estimators) trees.

    max_depth : integer or None, optional (default=None)
        The maximum depth of the tree. If None, then nodes are expanded until
        all leaves are pure or until all leaves contain less than
        min_samples_split samples.

    min_samples_split : int, float, optional (default=2)
        The minimum number of splitting samples required to split an internal node.

        - If int, then consider `min_samples_split` as the minimum number.
        - If float, then `min_samples_split` is a fraction and
          `ceil(min_samples_split * n_samples)` are the minimum
          number of samples for each split.

    min_samples_leaf : int, float, optional (default=1)
        The minimum number of samples required to be at a leaf node.
        A split point at any depth will only be considered if it leaves at
        least ``min_samples_leaf`` splitting samples in each of the left and
        right branches.  This may have the effect of smoothing the model,
        especially in regression. After construction the tree is also pruned
        so that there are at least min_samples_leaf estimation samples on
        each leaf.

        - If int, then consider `min_samples_leaf` as the minimum number.
        - If float, then `min_samples_leaf` is a fraction and
          `ceil(min_samples_leaf * n_samples)` are the minimum
          number of samples for each node.

    min_weight_fraction_leaf : float, optional (default=0.)
        The minimum weighted fraction of the sum total of weights (of all
        splitting samples) required to be at a leaf node. Samples have
        equal weight when sample_weight is not provided. After construction
        the tree is pruned so that the fraction of the sum total weight
        of the estimation samples contained in each leaf node is at
        least min_weight_fraction_leaf

    max_features : int, float, string or None, optional (default="auto")
        The number of features to consider when looking for the best split:

        - If int, then consider `max_features` features at each split.
        - If float, then `max_features` is a fraction and
          `int(max_features * n_features)` features are considered at each
          split.
        - If "auto", then `max_features=n_features`.
        - If "sqrt", then `max_features=sqrt(n_features)`.
        - If "log2", then `max_features=log2(n_features)`.
        - If None, then `max_features=n_features`.

        Note: the search for a split does not stop until at least one
        valid partition of the node samples is found, even if it requires to
        effectively inspect more than ``max_features`` features.

    min_impurity_decrease : float, optional (default=0.)
        A node will be split if this split induces a decrease of the impurity
        greater than or equal to this value.

        The weighted impurity decrease equation is the following::

            N_t / N * (impurity - N_t_R / N_t * right_impurity
                                - N_t_L / N_t * left_impurity)

        where ``N`` is the total number of split samples, ``N_t`` is the number of
        split samples at the current node, ``N_t_L`` is the number of split samples in the
        left child, and ``N_t_R`` is the number of split samples in the right child.

        ``N``, ``N_t``, ``N_t_R`` and ``N_t_L`` all refer to the weighted sum,
        if ``sample_weight`` is passed.

    max_samples : int or float in (0, .5], default=.45,
        The number of samples to use for each subsample that is used to train each tree:

        - If int, then train each tree on `max_samples` samples, sampled without replacement from all the samples
        - If float, then train each tree on ceil(`max_samples` * `n_samples`), sampled without replacement
          from all the samples.

    min_balancedness_tol: float in [0, .5], default=.45
        How imbalanced a split we can tolerate. This enforces that each split leaves at least
        (.5 - min_balancedness_tol) fraction of samples on each side of the split; or fraction
        of the total weight of samples, when sample_weight is not None. Default value, ensures
        that at least 5% of the parent node weight falls in each side of the split. Set it to 0.0 for no
        balancedness and to .5 for perfectly balanced splits. For the formal inference theory
        to be valid, this has to be any positive constant bounded away from zero.

    honest : boolean, optional (default=True)
        Whether to use honest trees, i.e. half of the samples are used for
        creating the tree structure and the other half for the estimation at
        the leafs. If False, then all samples are used for both parts.

    subforest_size : int, default=4,
        The number of trees in each sub-forest that is used in the bootstrap-of-little-bags calculation.
        The parameter `n_estimators` must be divisible by `subforest_size`. Should typically be a small constant.

    n_jobs : int or None, optional (default=-1)
        The number of jobs to run in parallel for both `fit` and `predict`.
        ``None`` means 1 unless in a :func:`joblib.parallel_backend` context.
        ``-1`` means using all processors. See :term:`Glossary <n_jobs>`
        for more details.

    verbose : int, optional (default=0)
        Controls the verbosity when fitting and predicting.

    random_state: int, :class:`~numpy.random.mtrand.RandomState` instance or None, optional (default=None)
        If int, random_state is the seed used by the random number generator;
        If :class:`~numpy.random.mtrand.RandomState` instance, random_state is the random number generator;
        If None, the random number generator is the :class:`~numpy.random.mtrand.RandomState` instance used
        by :mod:`np.random<numpy.random>`.
    """

    def __init__(self, *,
                 model_regression="auto",
                 model_propensity="auto",
                 featurizer=None,
                 min_propensity=1e-6,
                 categories='auto',
                 cv=2,
                 mc_iters=None,
                 mc_agg='mean',
                 n_estimators=1000,
                 max_depth=None,
                 min_samples_split=5,
                 min_samples_leaf=5,
                 min_weight_fraction_leaf=0.,
                 max_features="auto",
                 min_impurity_decrease=0.,
                 max_samples=.45,
                 min_balancedness_tol=.45,
                 honest=True,
                 subforest_size=4,
                 n_jobs=-1,
                 verbose=0,
                 random_state=None):
        self.n_estimators = n_estimators
        self.max_depth = max_depth
        self.min_samples_split = min_samples_split
        self.min_samples_leaf = min_samples_leaf
        self.min_weight_fraction_leaf = min_weight_fraction_leaf
        self.max_features = max_features
        self.min_impurity_decrease = min_impurity_decrease
        self.max_samples = max_samples
        self.min_balancedness_tol = min_balancedness_tol
        self.honest = honest
        self.subforest_size = subforest_size
        self.n_jobs = n_jobs
        self.verbose = verbose
        super().__init__(model_regression=model_regression,
                         model_propensity=model_propensity,
                         model_final=None,
                         featurizer=featurizer,
                         multitask_model_final=False,
                         min_propensity=min_propensity,
                         categories=categories,
                         cv=cv,
                         mc_iters=mc_iters,
                         mc_agg=mc_agg,
                         random_state=random_state)

    def _gen_model_final(self):
        return RegressionForest(n_estimators=self.n_estimators,
                                max_depth=self.max_depth,
                                min_samples_split=self.min_samples_split,
                                min_samples_leaf=self.min_samples_leaf,
                                min_weight_fraction_leaf=self.min_weight_fraction_leaf,
                                max_features=self.max_features,
                                min_impurity_decrease=self.min_impurity_decrease,
                                max_samples=self.max_samples,
                                min_balancedness_tol=self.min_balancedness_tol,
                                honest=self.honest,
                                inference=True,
                                subforest_size=self.subforest_size,
                                n_jobs=self.n_jobs,
                                random_state=self.random_state,
                                verbose=self.verbose,
                                warm_start=False)

    def _gen_ortho_learner_model_final(self):
        return _ModelFinal(self._gen_model_final(), self._gen_featurizer(), False)

    @_deprecate_positional("X and W should be passed by keyword only. In a future release "
                           "we will disallow passing X and W by position.", ['X', 'W'])
    def fit(self, Y, T, X=None, W=None, *, sample_weight=None, groups=None,
            cache_values=False, inference='auto'):
        """
        Estimate the counterfactual model from data, i.e. estimates functions τ(·,·,·), ∂τ(·,·).

        Parameters
        ----------
        Y: (n × d_y) matrix or vector of length n
            Outcomes for each sample
        T: (n × dₜ) matrix or vector of length n
            Treatments for each sample
        X: optional (n × dₓ) matrix
            Features for each sample
        W: optional (n × d_w) matrix
            Controls for each sample
        sample_weight : (n,) array like or None
            Individual weights for each sample. If None, it assumes equal weight.
        groups: (n,) vector, optional
            All rows corresponding to the same group will be kept together during splitting.
            If groups is not None, the `cv` argument passed to this class's initializer
            must support a 'groups' argument to its split method.
        cache_values: bool, default False
            Whether to cache inputs and first stage results, which will allow refitting a different final model
        inference: string, `Inference` instance, or None
            Method for performing inference.  This estimator supports 'bootstrap'
            (or an instance of :class:`.BootstrapInference`) and 'blb'
            (for Bootstrap-of-Little-Bags based inference)

        Returns
        -------
        self
        """
        return super().fit(Y, T, X=X, W=W,
                           sample_weight=sample_weight, groups=groups,
                           cache_values=cache_values, inference=inference)

    def multitask_model_cate(self):
        # Replacing to remove docstring
        super().multitask_model_cate()

    @property
    def multitask_model_final(self):
        return False

    @multitask_model_final.setter
    def multitask_model_final(self, value):
        if value:
            raise ValueError("Parameter `multitask_model_final` cannot change from `False` for this estimator!")

    @property
    def model_final(self):
        return self._gen_model_final()

    @model_final.setter
    def model_final(self, model):
        if model is not None:
            raise ValueError("Parameter `model_final` cannot be altered for this estimator!")<|MERGE_RESOLUTION|>--- conflicted
+++ resolved
@@ -126,13 +126,9 @@
         self._multitask_model_final = multitask_model_final
         return
 
-<<<<<<< HEAD
-    def fit(self, Y, T, X=None, W=None, *, nuisances, sample_weight=None, sample_var=None, groups=None):
-        Y_pred, = nuisances
-=======
-    def fit(self, Y, T, X=None, W=None, *, nuisances, sample_weight=None, freq_weight=None, sample_var=None):
+    def fit(self, Y, T, X=None, W=None, *, nuisances,
+            sample_weight=None, freq_weight=None, sample_var=None, groups=None):
         Y_pred, propensities = nuisances
->>>>>>> 8b0c33aa
         self.d_y = Y_pred.shape[1:-1]  # track whether there's a Y dimension (must be a singleton)
         self.d_t = Y_pred.shape[-1] - 1  # track # of treatment (exclude baseline treatment)
         if (X is not None) and (self._featurizer is not None):
@@ -168,11 +164,7 @@
             preds = np.array([mdl.predict(X).reshape((-1,) + self.d_y) for mdl in self.models_cate])
             return np.moveaxis(preds, 0, -1)  # move treatment dim to end
 
-<<<<<<< HEAD
-    def score(self, Y, T, X=None, W=None, *, nuisances, sample_weight=None, sample_var=None, groups=None):
-=======
-    def score(self, Y, T, X=None, W=None, *, nuisances, sample_weight=None):
->>>>>>> 8b0c33aa
+    def score(self, Y, T, X=None, W=None, *, nuisances, sample_weight=None, groups=None):
         if (X is not None) and (self._featurizer is not None):
             X = self._featurizer.transform(X)
         Y_pred, _ = nuisances
