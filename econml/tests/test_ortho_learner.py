<<<<<<< HEAD
# Copyright (c) PyWhy contributors. All rights reserved.
# Licensed under the MIT License.

from econml._ortho_learner import _OrthoLearner, _crossfit
from sklearn.linear_model import LinearRegression
from sklearn.preprocessing import PolynomialFeatures
from sklearn.linear_model import LinearRegression, LassoCV, Lasso
from sklearn.model_selection import KFold
import numpy as np
import unittest
import joblib
import pytest


class TestOrthoLearner(unittest.TestCase):

    def test_crossfit(self):

        class Wrapper:

            def __init__(self, model):
                self._model = model

            def fit(self, X, y, Q, W=None):
                self._model.fit(X, y)
                return self

            def predict(self, X, y, Q, W=None):
                return self._model.predict(X), y - self._model.predict(X), X

            def score(self, X, y, Q, W=None):
                return self._model.score(X, y)

        np.random.seed(123)
        X = np.random.normal(size=(5000, 3))
        y = X[:, 0] + np.random.normal(size=(5000,))
        folds = list(KFold(2).split(X, y))
        model = Lasso(alpha=0.01)
        nuisance, model_list, fitted_inds, scores = _crossfit(Wrapper(model),
                                                              folds,
                                                              X, y, y, W=y, Z=None)
        np.testing.assert_allclose(nuisance[0][folds[0][1]],
                                   model.fit(X[folds[0][0]], y[folds[0][0]]).predict(X[folds[0][1]]))
        np.testing.assert_allclose(nuisance[0][folds[0][0]],
                                   model.fit(X[folds[0][1]], y[folds[0][1]]).predict(X[folds[0][0]]))
        np.testing.assert_allclose(scores[0][0], model.fit(X[folds[0][0]], y[folds[0][0]]).score(X[folds[0][1]],
                                                                                                 y[folds[0][1]]))
        np.testing.assert_allclose(scores[0][1], model.fit(X[folds[0][1]], y[folds[0][1]]).score(X[folds[0][0]],
                                                                                                 y[folds[0][0]]))
        coef_ = np.zeros(X.shape[1])
        coef_[0] = 1
        [np.testing.assert_allclose(coef_, mdl._model.coef_, rtol=0, atol=0.08) for mdl in model_list]
        np.testing.assert_array_equal(fitted_inds, np.arange(X.shape[0]))

        np.random.seed(123)
        X = np.random.normal(size=(5000, 3))
        y = X[:, 0] + np.random.normal(size=(5000,))
        folds = list(KFold(2).split(X, y))
        model = Lasso(alpha=0.01)
        nuisance, model_list, fitted_inds, scores = _crossfit(Wrapper(model),
                                                              folds,
                                                              X, y, None, W=y, Z=None)
        np.testing.assert_allclose(nuisance[0][folds[0][1]],
                                   model.fit(X[folds[0][0]], y[folds[0][0]]).predict(X[folds[0][1]]))
        np.testing.assert_allclose(nuisance[0][folds[0][0]],
                                   model.fit(X[folds[0][1]], y[folds[0][1]]).predict(X[folds[0][0]]))
        np.testing.assert_allclose(scores[0][0], model.fit(X[folds[0][0]], y[folds[0][0]]).score(X[folds[0][1]],
                                                                                                 y[folds[0][1]]))
        np.testing.assert_allclose(scores[0][1], model.fit(X[folds[0][1]], y[folds[0][1]]).score(X[folds[0][0]],
                                                                                                 y[folds[0][0]]))
        coef_ = np.zeros(X.shape[1])
        coef_[0] = 1
        [np.testing.assert_allclose(coef_, mdl._model.coef_, rtol=0, atol=0.08) for mdl in model_list]
        np.testing.assert_array_equal(fitted_inds, np.arange(X.shape[0]))

        np.random.seed(123)
        X = np.random.normal(size=(5000, 3))
        y = X[:, 0] + np.random.normal(size=(5000,))
        folds = list(KFold(2).split(X, y))
        model = Lasso(alpha=0.01)
        nuisance, model_list, fitted_inds, scores = _crossfit(Wrapper(model),
                                                              folds,
                                                              X, y, None, W=None, Z=None)
        np.testing.assert_allclose(nuisance[0][folds[0][1]],
                                   model.fit(X[folds[0][0]], y[folds[0][0]]).predict(X[folds[0][1]]))
        np.testing.assert_allclose(nuisance[0][folds[0][0]],
                                   model.fit(X[folds[0][1]], y[folds[0][1]]).predict(X[folds[0][0]]))
        np.testing.assert_allclose(scores[0][0], model.fit(X[folds[0][0]], y[folds[0][0]]).score(X[folds[0][1]],
                                                                                                 y[folds[0][1]]))
        np.testing.assert_allclose(scores[0][1], model.fit(X[folds[0][1]], y[folds[0][1]]).score(X[folds[0][0]],
                                                                                                 y[folds[0][0]]))
        coef_ = np.zeros(X.shape[1])
        coef_[0] = 1
        [np.testing.assert_allclose(coef_, mdl._model.coef_, rtol=0, atol=0.08) for mdl in model_list]
        np.testing.assert_array_equal(fitted_inds, np.arange(X.shape[0]))

        class Wrapper:

            def __init__(self, model):
                self._model = model

            def fit(self, X, y, W=None):
                self._model.fit(X, y)
                return self

            def predict(self, X, y, W=None):
                return self._model.predict(X), y - self._model.predict(X), X

        np.random.seed(123)
        X = np.random.normal(size=(5000, 3))
        y = X[:, 0] + np.random.normal(size=(5000,))
        folds = [(np.arange(X.shape[0] // 2), np.arange(X.shape[0] // 2, X.shape[0])),
                 (np.arange(X.shape[0] // 2), np.arange(X.shape[0] // 2, X.shape[0]))]
        model = Lasso(alpha=0.01)
        with pytest.raises(AttributeError) as e_info:
            nuisance, model_list, fitted_inds, scores = _crossfit(Wrapper(model),
                                                                  folds,
                                                                  X, y, W=y, Z=None)

        np.random.seed(123)
        X = np.random.normal(size=(5000, 3))
        y = X[:, 0] + np.random.normal(size=(5000,))
        folds = [(np.arange(X.shape[0]), np.arange(X.shape[0]))]
        model = Lasso(alpha=0.01)
        with pytest.raises(AttributeError) as e_info:
            nuisance, model_list, fitted_inds, scores = _crossfit(Wrapper(model),
                                                                  folds,
                                                                  X, y, W=y, Z=None)

    def test_ol(self):

        class ModelNuisance:
            def __init__(self, model_t, model_y):
                self._model_t = model_t
                self._model_y = model_y

            def fit(self, Y, T, W=None):
                self._model_t.fit(W, T)
                self._model_y.fit(W, Y)
                return self

            def predict(self, Y, T, W=None):
                return Y - self._model_y.predict(W), T - self._model_t.predict(W)

        class ModelFinal:

            def __init__(self):
                return

            def fit(self, Y, T, W=None, nuisances=None):
                Y_res, T_res = nuisances
                self.model = LinearRegression(fit_intercept=False).fit(T_res.reshape(-1, 1), Y_res)
                return self

            def predict(self, X=None):
                return self.model.coef_[0]

            def score(self, Y, T, W=None, nuisances=None):
                Y_res, T_res = nuisances
                return np.mean((Y_res - self.model.predict(T_res.reshape(-1, 1)))**2)

        class OrthoLearner(_OrthoLearner):
            def _gen_ortho_learner_model_nuisance(self):
                return ModelNuisance(LinearRegression(), LinearRegression())

            def _gen_ortho_learner_model_final(self):
                return ModelFinal()

        np.random.seed(123)
        X = np.random.normal(size=(10000, 3))
        sigma = 0.1
        y = X[:, 0] + X[:, 1] + np.random.normal(0, sigma, size=(10000,))
        est = OrthoLearner(cv=2, binary_outcome=False, discrete_treatment=False, treatment_featurizer=None,
                           discrete_instrument=False, categories='auto', random_state=None)
        est.fit(y, X[:, 0], W=X[:, 1:])
        np.testing.assert_almost_equal(est.const_marginal_effect(), 1, decimal=3)
        np.testing.assert_array_almost_equal(est.effect(), np.ones(1), decimal=3)
        np.testing.assert_array_almost_equal(est.effect(T0=0, T1=10), np.ones(1) * 10, decimal=2)
        np.testing.assert_almost_equal(est.score(y, X[:, 0], W=X[:, 1:]), sigma**2, decimal=3)
        np.testing.assert_almost_equal(est.score_, sigma**2, decimal=3)
        np.testing.assert_almost_equal(est.ortho_learner_model_final_.model.coef_[0], 1, decimal=3)
        # Nuisance model has no score method, so nuisance_scores_ should be none
        assert est.nuisance_scores_ is None

        # Test non keyword based calls to fit
        np.random.seed(123)
        X = np.random.normal(size=(10000, 3))
        sigma = 0.1
        y = X[:, 0] + X[:, 1] + np.random.normal(0, sigma, size=(10000,))
        est = OrthoLearner(cv=2, binary_outcome=False, discrete_treatment=False, treatment_featurizer=None,
                           discrete_instrument=False, categories='auto', random_state=None)
        # test non-array inputs
        est.fit(list(y), list(X[:, 0]), X=None, W=X[:, 1:])
        np.testing.assert_almost_equal(est.const_marginal_effect(), 1, decimal=3)
        np.testing.assert_array_almost_equal(est.effect(), np.ones(1), decimal=3)
        np.testing.assert_array_almost_equal(est.effect(T0=0, T1=10), np.ones(1) * 10, decimal=2)
        np.testing.assert_almost_equal(est.score(y, X[:, 0], None, X[:, 1:]), sigma**2, decimal=3)
        np.testing.assert_almost_equal(est.score_, sigma**2, decimal=3)
        np.testing.assert_almost_equal(est.ortho_learner_model_final_.model.coef_[0], 1, decimal=3)

        # Test custom splitter
        np.random.seed(123)
        X = np.random.normal(size=(10000, 3))
        sigma = 0.1
        y = X[:, 0] + X[:, 1] + np.random.normal(0, sigma, size=(10000,))
        est = OrthoLearner(cv=KFold(n_splits=3), binary_outcome=False,
                           discrete_treatment=False, treatment_featurizer=None, discrete_instrument=False,
                           categories='auto', random_state=None)
        est.fit(y, X[:, 0], X=None, W=X[:, 1:])
        np.testing.assert_almost_equal(est.const_marginal_effect(), 1, decimal=3)
        np.testing.assert_array_almost_equal(est.effect(), np.ones(1), decimal=3)
        np.testing.assert_array_almost_equal(est.effect(T0=0, T1=10), np.ones(1) * 10, decimal=2)
        np.testing.assert_almost_equal(est.score(y, X[:, 0], W=X[:, 1:]), sigma**2, decimal=3)
        np.testing.assert_almost_equal(est.score_, sigma**2, decimal=3)
        np.testing.assert_almost_equal(est.ortho_learner_model_final_.model.coef_[0], 1, decimal=3)

        # Test incomplete set of test folds
        np.random.seed(123)
        X = np.random.normal(size=(10000, 3))
        sigma = 0.1
        y = X[:, 0] + X[:, 1] + np.random.normal(0, sigma, size=(10000,))
        folds = [(np.arange(X.shape[0] // 2), np.arange(X.shape[0] // 2, X.shape[0]))]
        est = OrthoLearner(cv=folds, binary_outcome=False, discrete_treatment=False, treatment_featurizer=None,
                           discrete_instrument=False, categories='auto', random_state=None)
        est.fit(y, X[:, 0], X=None, W=X[:, 1:])
        np.testing.assert_almost_equal(est.const_marginal_effect(), 1, decimal=2)
        np.testing.assert_array_almost_equal(est.effect(), np.ones(1), decimal=2)
        np.testing.assert_array_almost_equal(est.effect(T0=0, T1=10), np.ones(1) * 10, decimal=1)
        np.testing.assert_almost_equal(est.score(y, X[:, 0], W=X[:, 1:]), sigma**2, decimal=2)
        np.testing.assert_almost_equal(est.score_, sigma**2, decimal=2)
        np.testing.assert_almost_equal(est.ortho_learner_model_final_.model.coef_[0], 1, decimal=2)

    def test_ol_no_score_final(self):
        class ModelNuisance:
            def __init__(self, model_t, model_y):
                self._model_t = model_t
                self._model_y = model_y

            def fit(self, Y, T, W=None):
                self._model_t.fit(W, T)
                self._model_y.fit(W, Y)
                return self

            def predict(self, Y, T, W=None):
                return Y - self._model_y.predict(W), T - self._model_t.predict(W)

        class ModelFinal:

            def __init__(self):
                return

            def fit(self, Y, T, W=None, nuisances=None):
                Y_res, T_res = nuisances
                self.model = LinearRegression(fit_intercept=False).fit(T_res.reshape(-1, 1), Y_res)
                return self

            def predict(self, X=None):
                return self.model.coef_[0]

        class OrthoLearner(_OrthoLearner):
            def _gen_ortho_learner_model_nuisance(self):
                return ModelNuisance(LinearRegression(), LinearRegression())

            def _gen_ortho_learner_model_final(self):
                return ModelFinal()

        np.random.seed(123)
        X = np.random.normal(size=(10000, 3))
        sigma = 0.1
        y = X[:, 0] + X[:, 1] + np.random.normal(0, sigma, size=(10000,))
        est = OrthoLearner(cv=2, binary_outcome=False, discrete_treatment=False, treatment_featurizer=None,
                           discrete_instrument=False, categories='auto', random_state=None)
        est.fit(y, X[:, 0], W=X[:, 1:])
        np.testing.assert_almost_equal(est.const_marginal_effect(), 1, decimal=3)
        np.testing.assert_array_almost_equal(est.effect(), np.ones(1), decimal=3)
        np.testing.assert_array_almost_equal(est.effect(T0=0, T1=10), np.ones(1) * 10, decimal=2)
        assert est.score_ is None
        np.testing.assert_almost_equal(est.ortho_learner_model_final_.model.coef_[0], 1, decimal=3)

    def test_ol_nuisance_scores(self):
        class ModelNuisance:
            def __init__(self, model_t, model_y):
                self._model_t = model_t
                self._model_y = model_y

            def fit(self, Y, T, W=None):
                self._model_t.fit(W, T)
                self._model_y.fit(W, Y)
                return self

            def predict(self, Y, T, W=None):
                return Y - self._model_y.predict(W), T - self._model_t.predict(W)

            def score(self, Y, T, W=None):
                return (self._model_t.score(W, Y), self._model_y.score(W, T))

        class ModelFinal:

            def __init__(self):
                return

            def fit(self, Y, T, W=None, nuisances=None):
                Y_res, T_res = nuisances
                self.model = LinearRegression(fit_intercept=False).fit(T_res.reshape(-1, 1), Y_res)
                return self

            def predict(self, X=None):
                return self.model.coef_[0]

        class OrthoLearner(_OrthoLearner):
            def _gen_ortho_learner_model_nuisance(self):
                return ModelNuisance(LinearRegression(), LinearRegression())

            def _gen_ortho_learner_model_final(self):
                return ModelFinal()

        np.random.seed(123)
        X = np.random.normal(size=(10000, 3))
        sigma = 0.1
        y = X[:, 0] + X[:, 1] + np.random.normal(0, sigma, size=(10000,))
        est = OrthoLearner(cv=2, binary_outcome=False, discrete_treatment=False, treatment_featurizer=None,
                           discrete_instrument=False, categories='auto', random_state=None)
        est.fit(y, X[:, 0], W=X[:, 1:])
        np.testing.assert_almost_equal(est.const_marginal_effect(), 1, decimal=3)
        np.testing.assert_array_almost_equal(est.effect(), np.ones(1), decimal=3)
        np.testing.assert_array_almost_equal(est.effect(T0=0, T1=10), np.ones(1) * 10, decimal=2)
        np.testing.assert_almost_equal(est.ortho_learner_model_final_.model.coef_[0], 1, decimal=3)
        nuisance_scores_y = est.nuisance_scores_[0]
        nuisance_scores_t = est.nuisance_scores_[1]
        assert len(nuisance_scores_y) == len(nuisance_scores_t) == 1  # as many scores as iterations
        assert len(nuisance_scores_y[0]) == len(nuisance_scores_t[0]) == 2  # as many scores as splits
        # y scores should be positive, since W predicts Y somewhat
        # t scores might not be, since W and T are uncorrelated
        np.testing.assert_array_less(0, nuisance_scores_y[0])

    def test_ol_discrete_treatment(self):
        class ModelNuisance:
            def __init__(self, model_t, model_y):
                self._model_t = model_t
                self._model_y = model_y

            def fit(self, Y, T, W=None):
                self._model_t.fit(W, np.matmul(T, np.arange(1, T.shape[1] + 1)))
                self._model_y.fit(W, Y)
                return self

            def predict(self, Y, T, W=None):
                return Y - self._model_y.predict(W), T - self._model_t.predict_proba(W)[:, 1:]

        class ModelFinal:

            def __init__(self):
                return

            def fit(self, Y, T, W=None, nuisances=None):
                Y_res, T_res = nuisances
                self.model = LinearRegression(fit_intercept=False).fit(T_res.reshape(-1, 1), Y_res)
                return self

            def predict(self):
                # theta needs to be of dimension (1, d_t) if T is (n, d_t)
                return np.array([[self.model.coef_[0]]])

            def score(self, Y, T, W=None, nuisances=None):
                Y_res, T_res = nuisances
                return np.mean((Y_res - self.model.predict(T_res.reshape(-1, 1)))**2)

        from sklearn.linear_model import LogisticRegression

        class OrthoLearner(_OrthoLearner):
            def _gen_ortho_learner_model_nuisance(self):
                return ModelNuisance(LogisticRegression(solver='lbfgs'), LinearRegression())

            def _gen_ortho_learner_model_final(self):
                return ModelFinal()

        np.random.seed(123)
        X = np.random.normal(size=(10000, 3))
        import scipy.special
        T = np.random.binomial(1, scipy.special.expit(X[:, 0]))
        sigma = 0.01
        y = T + X[:, 0] + np.random.normal(0, sigma, size=(10000,))
        est = OrthoLearner(cv=2, binary_outcome=False, discrete_treatment=True, treatment_featurizer=None,
                           discrete_instrument=False, categories='auto', random_state=None)
        est.fit(y, T, W=X)
        np.testing.assert_almost_equal(est.const_marginal_effect(), 1, decimal=3)
        np.testing.assert_array_almost_equal(est.effect(), np.ones(1), decimal=3)
        np.testing.assert_almost_equal(est.score(y, T, W=X), sigma**2, decimal=3)
        np.testing.assert_almost_equal(est.ortho_learner_model_final_.model.coef_[0], 1, decimal=3)
=======
# Copyright (c) PyWhy contributors. All rights reserved.
# Licensed under the MIT License.

from sklearn.datasets import make_regression

from econml._ortho_learner import _OrthoLearner, _crossfit
from sklearn.linear_model import LinearRegression
from sklearn.preprocessing import PolynomialFeatures
from sklearn.linear_model import LinearRegression, LassoCV, Lasso
from sklearn.model_selection import KFold
import numpy as np
import unittest
import joblib
import pytest

try:
    import ray

    ray_installed = True
except ImportError:
    ray_installed = False


class TestOrthoLearner(unittest.TestCase):

    def _test_crossfit(self, use_ray):
        class Wrapper:

            def __init__(self, model):
                self._model = model

            def train(self, is_selecting, X, y, Q, W=None):
                self._model.fit(X, y)
                return self

            def predict(self, X, y, Q, W=None):
                return self._model.predict(X), y - self._model.predict(X), X

            def score(self, X, y, Q, W=None):
                return self._model.score(X, y)

        np.random.seed(123)
        X = np.random.normal(size=(5000, 3))
        y = X[:, 0] + np.random.normal(size=(5000,))
        folds = list(KFold(2).split(X, y))
        model = Lasso(alpha=0.01)
        ray_remote_function_option = {"num_cpus": 1}

        nuisance, model_list, fitted_inds, scores = _crossfit(Wrapper(model), folds, use_ray,
                                                              ray_remote_function_option,
                                                              X, y, y, Z=None)
        np.testing.assert_allclose(nuisance[0][folds[0][1]],
                                   model.fit(X[folds[0][0]], y[folds[0][0]]).predict(X[folds[0][1]]))
        np.testing.assert_allclose(nuisance[0][folds[0][0]],
                                   model.fit(X[folds[0][1]], y[folds[0][1]]).predict(X[folds[0][0]]))
        np.testing.assert_allclose(scores[0][0], model.fit(X[folds[0][0]], y[folds[0][0]]).score(X[folds[0][1]],
                                                                                                 y[folds[0][1]]))
        np.testing.assert_allclose(scores[0][1], model.fit(X[folds[0][1]], y[folds[0][1]]).score(X[folds[0][0]],
                                                                                                 y[folds[0][0]]))
        coef_ = np.zeros(X.shape[1])
        coef_[0] = 1
        [np.testing.assert_allclose(coef_, mdl._model.coef_, rtol=0, atol=0.08) for mdl in model_list]
        np.testing.assert_array_equal(fitted_inds, np.arange(X.shape[0]))

        np.random.seed(123)
        X = np.random.normal(size=(5000, 3))
        y = X[:, 0] + np.random.normal(size=(5000,))
        folds = list(KFold(2).split(X, y))
        model = Lasso(alpha=0.01)
        nuisance, model_list, fitted_inds, scores = _crossfit(Wrapper(model), folds, use_ray,
                                                              ray_remote_function_option,
                                                              X, y, y, Z=None)
        np.testing.assert_allclose(nuisance[0][folds[0][1]],
                                   model.fit(X[folds[0][0]], y[folds[0][0]]).predict(X[folds[0][1]]))
        np.testing.assert_allclose(nuisance[0][folds[0][0]],
                                   model.fit(X[folds[0][1]], y[folds[0][1]]).predict(X[folds[0][0]]))
        np.testing.assert_allclose(scores[0][0], model.fit(X[folds[0][0]], y[folds[0][0]]).score(X[folds[0][1]],
                                                                                                 y[folds[0][1]]))
        np.testing.assert_allclose(scores[0][1], model.fit(X[folds[0][1]], y[folds[0][1]]).score(X[folds[0][0]],
                                                                                                 y[folds[0][0]]))
        coef_ = np.zeros(X.shape[1])
        coef_[0] = 1
        [np.testing.assert_allclose(coef_, mdl._model.coef_, rtol=0, atol=0.08) for mdl in model_list]
        np.testing.assert_array_equal(fitted_inds, np.arange(X.shape[0]))

        np.random.seed(123)
        X = np.random.normal(size=(5000, 3))
        y = X[:, 0] + np.random.normal(size=(5000,))
        folds = list(KFold(2).split(X, y))
        model = Lasso(alpha=0.01)
        nuisance, model_list, fitted_inds, scores = _crossfit(Wrapper(model), folds, use_ray,
                                                              ray_remote_function_option,
                                                              X, y, y, Z=None)
        np.testing.assert_allclose(nuisance[0][folds[0][1]],
                                   model.fit(X[folds[0][0]], y[folds[0][0]]).predict(X[folds[0][1]]))
        np.testing.assert_allclose(nuisance[0][folds[0][0]],
                                   model.fit(X[folds[0][1]], y[folds[0][1]]).predict(X[folds[0][0]]))
        np.testing.assert_allclose(scores[0][0], model.fit(X[folds[0][0]], y[folds[0][0]]).score(X[folds[0][1]],
                                                                                                 y[folds[0][1]]))
        np.testing.assert_allclose(scores[0][1], model.fit(X[folds[0][1]], y[folds[0][1]]).score(X[folds[0][0]],
                                                                                                 y[folds[0][0]]))
        coef_ = np.zeros(X.shape[1])
        coef_[0] = 1
        [np.testing.assert_allclose(coef_, mdl._model.coef_, rtol=0, atol=0.08) for mdl in model_list]
        np.testing.assert_array_equal(fitted_inds, np.arange(X.shape[0]))

        class Wrapper:

            def __init__(self, model):
                self._model = model

            def train(self, is_selecting, X, y, W=None):
                self._model.fit(X, y)
                return self

            def predict(self, X, y, W=None):
                return self._model.predict(X), y - self._model.predict(X), X

        np.random.seed(123)
        X = np.random.normal(size=(5000, 3))
        y = X[:, 0] + np.random.normal(size=(5000,))
        folds = [(np.arange(X.shape[0] // 2), np.arange(X.shape[0] // 2, X.shape[0])),
                 (np.arange(X.shape[0] // 2), np.arange(X.shape[0] // 2, X.shape[0]))]
        model = Lasso(alpha=0.01)
        with pytest.raises(AttributeError) as e_info:
            nuisance, model_list, fitted_inds, scores = _crossfit(Wrapper(model), folds, use_ray,
                                                                  ray_remote_function_option,
                                                                  X, y, y, Z=None)

        np.random.seed(123)
        X = np.random.normal(size=(5000, 3))
        y = X[:, 0] + np.random.normal(size=(5000,))
        folds = [(np.arange(X.shape[0] // 2), np.arange(X.shape[0] // 2, X.shape[0])),
                 (np.arange(X.shape[0] // 2), np.arange(X.shape[0] // 2, X.shape[0]))]
        model = Lasso(alpha=0.01)
        with pytest.raises(AttributeError) as e_info:
            nuisance, model_list, fitted_inds, scores = _crossfit(Wrapper(model), folds, use_ray,
                                                                  ray_remote_function_option,
                                                                  X, y, y, Z=None)

        np.random.seed(123)
        X = np.random.normal(size=(5000, 3))
        y = X[:, 0] + np.random.normal(size=(5000,))
        folds = [(np.arange(X.shape[0]), np.arange(X.shape[0]))]
        model = Lasso(alpha=0.01)
        with pytest.raises(AttributeError) as e_info:
            nuisance, model_list, fitted_inds, scores = _crossfit(Wrapper(model), folds, use_ray,
                                                                  ray_remote_function_option,
                                                                  X, y, y, Z=None)

        np.random.seed(123)
        X = np.random.normal(size=(5000, 3))
        y = X[:, 0] + np.random.normal(size=(5000,))
        folds = [(np.arange(X.shape[0]), np.arange(X.shape[0]))]
        model = Lasso(alpha=0.01)
        with pytest.raises(AttributeError) as e_info:
            nuisance, model_list, fitted_inds, scores = _crossfit(Wrapper(model), folds, use_ray,
                                                                  ray_remote_function_option,
                                                                  X, y, y, Z=None)

    @pytest.mark.ray
    def test_crossfit_with_ray(self):
        try:
            ray.init()
            self._test_crossfit(use_ray=True)
        finally:
            ray.shutdown()

    def test_crossfit_without_ray(self):
        self._test_crossfit(use_ray=False)

    @pytest.mark.ray
    def test_crossfit_comparison(self):
        try:
            ray.init()  # Initialize Ray

            class Wrapper:

                def __init__(self, model):
                    self._model = model

                def train(self, is_selecting, X, y, Q, W=None):
                    self._model.fit(X, y)
                    return self

                def predict(self, X, y, Q, W=None):
                    return self._model.predict(X), y - self._model.predict(X), X

                def score(self, X, y, Q, W=None):
                    return self._model.score(X, y)

            # Generate synthetic data
            X, y = make_regression(n_samples=10, n_features=5, noise=0.1, random_state=42)
            folds = list(KFold(2).split(X, y))
            model = LinearRegression()
            ray_remote_function_option = {"num_cpus": 1}

            # Run _crossfit with Ray enabled
            nuisance_ray, model_list_ray, fitted_inds_ray, scores_ray = _crossfit(Wrapper(model), folds, True,
                                                                                  ray_remote_function_option,
                                                                                  X, y, y, Z=None)
            # Run _crossfit without Ray
            nuisance_regular, model_list_regular, fitted_inds_regular, scores_regular = _crossfit(Wrapper(model),
                                                                                                  folds,
                                                                                                  False, {},
                                                                                                  X, y, y, Z=None)
            # Compare the results
            assert np.allclose(nuisance_ray[0], nuisance_regular[0])
            assert np.allclose(nuisance_ray[1], nuisance_regular[1])
            assert np.allclose(fitted_inds_ray, fitted_inds_regular)
            assert np.allclose(scores_ray, scores_regular)

        finally:
            ray.shutdown()  # Shutdown Ray

    def _test_ol(self, use_ray):
        class ModelNuisance:
            def __init__(self, model_t, model_y):
                self._model_t = model_t
                self._model_y = model_y

            def train(self, is_selecting, Y, T, W=None):
                self._model_t.fit(W, T)
                self._model_y.fit(W, Y)
                return self

            def predict(self, Y, T, W=None):
                return Y - self._model_y.predict(W), T - self._model_t.predict(W)

        class ModelFinal:

            def __init__(self):
                return

            def fit(self, Y, T, W=None, nuisances=None):
                Y_res, T_res = nuisances
                self.model = LinearRegression(fit_intercept=False).fit(T_res.reshape(-1, 1), Y_res)
                return self

            def predict(self, X=None):
                return self.model.coef_[0]

            def score(self, Y, T, W=None, nuisances=None):
                Y_res, T_res = nuisances
                return np.mean((Y_res - self.model.predict(T_res.reshape(-1, 1))) ** 2)

        class OrthoLearner(_OrthoLearner):
            def _gen_ortho_learner_model_nuisance(self):
                return ModelNuisance(LinearRegression(), LinearRegression())

            def _gen_ortho_learner_model_final(self):
                return ModelFinal()

        np.random.seed(123)
        X = np.random.normal(size=(10000, 3))
        sigma = 0.1
        y = X[:, 0] + X[:, 1] + np.random.normal(0, sigma, size=(10000,))

        est = OrthoLearner(cv=2, discrete_treatment=False, treatment_featurizer=None,
                           discrete_instrument=False, categories='auto', random_state=None, use_ray=use_ray)
        est.fit(y, X[:, 0], W=X[:, 1:])
        np.testing.assert_almost_equal(est.const_marginal_effect(), 1, decimal=3)
        np.testing.assert_array_almost_equal(est.effect(), np.ones(1), decimal=3)
        np.testing.assert_array_almost_equal(est.effect(T0=0, T1=10), np.ones(1) * 10, decimal=2)
        np.testing.assert_almost_equal(est.score(y, X[:, 0], W=X[:, 1:]), sigma**2, decimal=3)
        np.testing.assert_almost_equal(est.score_, sigma**2, decimal=3)
        np.testing.assert_almost_equal(est.ortho_learner_model_final_.model.coef_[0], 1, decimal=3)
        # Nuisance model has no score method, so nuisance_scores_ should be none
        assert est.nuisance_scores_ is None

        # Test non keyword based calls to fit
        np.random.seed(123)
        X = np.random.normal(size=(10000, 3))
        sigma = 0.1
        y = X[:, 0] + X[:, 1] + np.random.normal(0, sigma, size=(10000,))
        est = OrthoLearner(cv=2, discrete_treatment=False, treatment_featurizer=None, discrete_instrument=False,
                           categories='auto', random_state=None, use_ray=use_ray)
        # test non-array inputs
        est.fit(list(y), list(X[:, 0]), X=None, W=X[:, 1:])
        np.testing.assert_almost_equal(est.const_marginal_effect(), 1, decimal=3)
        np.testing.assert_array_almost_equal(est.effect(), np.ones(1), decimal=3)
        np.testing.assert_array_almost_equal(est.effect(T0=0, T1=10), np.ones(1) * 10, decimal=2)
        np.testing.assert_almost_equal(est.score(y, X[:, 0], None, X[:, 1:]), sigma ** 2, decimal=3)
        np.testing.assert_almost_equal(est.score_, sigma ** 2, decimal=3)
        np.testing.assert_almost_equal(est.ortho_learner_model_final_.model.coef_[0], 1, decimal=3)

        # Test custom splitter
        np.random.seed(123)
        X = np.random.normal(size=(10000, 3))
        sigma = 0.1
        y = X[:, 0] + X[:, 1] + np.random.normal(0, sigma, size=(10000,))
        est = OrthoLearner(cv=KFold(n_splits=3),
                           discrete_treatment=False, treatment_featurizer=None, discrete_instrument=False,
                           categories='auto', random_state=None, use_ray=use_ray)
        est.fit(y, X[:, 0], X=None, W=X[:, 1:])
        np.testing.assert_almost_equal(est.const_marginal_effect(), 1, decimal=3)
        np.testing.assert_array_almost_equal(est.effect(), np.ones(1), decimal=3)
        np.testing.assert_array_almost_equal(est.effect(T0=0, T1=10), np.ones(1) * 10, decimal=2)
        np.testing.assert_almost_equal(est.score(y, X[:, 0], W=X[:, 1:]), sigma**2, decimal=3)
        np.testing.assert_almost_equal(est.score_, sigma**2, decimal=3)
        np.testing.assert_almost_equal(est.ortho_learner_model_final_.model.coef_[0], 1, decimal=3)

        # Test incomplete set of test folds
        np.random.seed(123)
        X = np.random.normal(size=(10000, 3))
        sigma = 0.1
        y = X[:, 0] + X[:, 1] + np.random.normal(0, sigma, size=(10000,))
        folds = [(np.arange(X.shape[0] // 2), np.arange(X.shape[0] // 2, X.shape[0]))]
        est = OrthoLearner(cv=KFold(n_splits=3),
                           discrete_treatment=False, treatment_featurizer=None, discrete_instrument=False,
                           categories='auto', random_state=None, use_ray=use_ray)

        est.fit(y, X[:, 0], X=None, W=X[:, 1:])
        np.testing.assert_almost_equal(est.const_marginal_effect(), 1, decimal=2)
        np.testing.assert_array_almost_equal(est.effect(), np.ones(1), decimal=2)
        np.testing.assert_array_almost_equal(est.effect(T0=0, T1=10), np.ones(1) * 10, decimal=1)
        np.testing.assert_almost_equal(est.score(y, X[:, 0], W=X[:, 1:]), sigma**2, decimal=2)
        np.testing.assert_almost_equal(est.score_, sigma**2, decimal=2)
        np.testing.assert_almost_equal(est.ortho_learner_model_final_.model.coef_[0], 1, decimal=2)

    @pytest.mark.ray
    def test_ol_with_ray(self):
        self._test_ol(True)

    def test_ol_without_ray(self):
        self._test_ol(False)

    def test_ol_no_score_final(self):
        class ModelNuisance:
            def __init__(self, model_t, model_y):
                self._model_t = model_t
                self._model_y = model_y

            def train(self, is_selecting, Y, T, W=None):
                self._model_t.fit(W, T)
                self._model_y.fit(W, Y)
                return self

            def predict(self, Y, T, W=None):
                return Y - self._model_y.predict(W), T - self._model_t.predict(W)

        class ModelFinal:

            def __init__(self):
                return

            def fit(self, Y, T, W=None, nuisances=None):
                Y_res, T_res = nuisances
                self.model = LinearRegression(fit_intercept=False).fit(T_res.reshape(-1, 1), Y_res)
                return self

            def predict(self, X=None):
                return self.model.coef_[0]

        class OrthoLearner(_OrthoLearner):
            def _gen_ortho_learner_model_nuisance(self):
                return ModelNuisance(LinearRegression(), LinearRegression())

            def _gen_ortho_learner_model_final(self):
                return ModelFinal()

        np.random.seed(123)
        X = np.random.normal(size=(10000, 3))
        sigma = 0.1
        y = X[:, 0] + X[:, 1] + np.random.normal(0, sigma, size=(10000,))
        est = OrthoLearner(cv=2, discrete_treatment=False, treatment_featurizer=None, discrete_instrument=False,
                           categories='auto', random_state=None)
        est.fit(y, X[:, 0], W=X[:, 1:])
        np.testing.assert_almost_equal(est.const_marginal_effect(), 1, decimal=3)
        np.testing.assert_array_almost_equal(est.effect(), np.ones(1), decimal=3)
        np.testing.assert_array_almost_equal(est.effect(T0=0, T1=10), np.ones(1) * 10, decimal=2)
        assert est.score_ is None
        np.testing.assert_almost_equal(est.ortho_learner_model_final_.model.coef_[0], 1, decimal=3)

    def test_ol_nuisance_scores(self):
        class ModelNuisance:
            def __init__(self, model_t, model_y):
                self._model_t = model_t
                self._model_y = model_y

            def train(self, is_selecting, Y, T, W=None):
                self._model_t.fit(W, T)
                self._model_y.fit(W, Y)
                return self

            def predict(self, Y, T, W=None):
                return Y - self._model_y.predict(W), T - self._model_t.predict(W)

            def score(self, Y, T, W=None):
                return (self._model_t.score(W, Y), self._model_y.score(W, T))

        class ModelFinal:

            def __init__(self):
                return

            def fit(self, Y, T, W=None, nuisances=None):
                Y_res, T_res = nuisances
                self.model = LinearRegression(fit_intercept=False).fit(T_res.reshape(-1, 1), Y_res)
                return self

            def predict(self, X=None):
                return self.model.coef_[0]

        class OrthoLearner(_OrthoLearner):
            def _gen_ortho_learner_model_nuisance(self):
                return ModelNuisance(LinearRegression(), LinearRegression())

            def _gen_ortho_learner_model_final(self):
                return ModelFinal()

        np.random.seed(123)
        X = np.random.normal(size=(10000, 3))
        sigma = 0.1
        y = X[:, 0] + X[:, 1] + np.random.normal(0, sigma, size=(10000,))
        est = OrthoLearner(cv=2, discrete_treatment=False, treatment_featurizer=None, discrete_instrument=False,
                           categories='auto', random_state=None)
        est.fit(y, X[:, 0], W=X[:, 1:])
        np.testing.assert_almost_equal(est.const_marginal_effect(), 1, decimal=3)
        np.testing.assert_array_almost_equal(est.effect(), np.ones(1), decimal=3)
        np.testing.assert_array_almost_equal(est.effect(T0=0, T1=10), np.ones(1) * 10, decimal=2)
        np.testing.assert_almost_equal(est.ortho_learner_model_final_.model.coef_[0], 1, decimal=3)
        nuisance_scores_y = est.nuisance_scores_[0]
        nuisance_scores_t = est.nuisance_scores_[1]
        assert len(nuisance_scores_y) == len(nuisance_scores_t) == 1  # as many scores as iterations
        assert len(nuisance_scores_y[0]) == len(nuisance_scores_t[0]) == 2  # as many scores as splits
        # y scores should be positive, since W predicts Y somewhat
        # t scores might not be, since W and T are uncorrelated
        np.testing.assert_array_less(0, nuisance_scores_y[0])

    def test_ol_discrete_treatment(self):
        class ModelNuisance:
            def __init__(self, model_t, model_y):
                self._model_t = model_t
                self._model_y = model_y

            def train(self, is_selecting, Y, T, W=None):
                self._model_t.fit(W, np.matmul(T, np.arange(1, T.shape[1] + 1)))
                self._model_y.fit(W, Y)
                return self

            def predict(self, Y, T, W=None):
                return Y - self._model_y.predict(W), T - self._model_t.predict_proba(W)[:, 1:]

        class ModelFinal:

            def __init__(self):
                return

            def fit(self, Y, T, W=None, nuisances=None):
                Y_res, T_res = nuisances
                self.model = LinearRegression(fit_intercept=False).fit(T_res.reshape(-1, 1), Y_res)
                return self

            def predict(self):
                # theta needs to be of dimension (1, d_t) if T is (n, d_t)
                return np.array([[self.model.coef_[0]]])

            def score(self, Y, T, W=None, nuisances=None):
                Y_res, T_res = nuisances
                return np.mean((Y_res - self.model.predict(T_res.reshape(-1, 1)))**2)

        from sklearn.linear_model import LogisticRegression

        class OrthoLearner(_OrthoLearner):
            def _gen_ortho_learner_model_nuisance(self):
                return ModelNuisance(LogisticRegression(solver='lbfgs'), LinearRegression())

            def _gen_ortho_learner_model_final(self):
                return ModelFinal()

        np.random.seed(123)
        X = np.random.normal(size=(10000, 3))
        import scipy.special
        T = np.random.binomial(1, scipy.special.expit(X[:, 0]))
        sigma = 0.01
        y = T + X[:, 0] + np.random.normal(0, sigma, size=(10000,))
        est = OrthoLearner(cv=2, discrete_treatment=True, treatment_featurizer=None, discrete_instrument=False,
                           categories='auto', random_state=None)
        est.fit(y, T, W=X)
        np.testing.assert_almost_equal(est.const_marginal_effect(), 1, decimal=3)
        np.testing.assert_array_almost_equal(est.effect(), np.ones(1), decimal=3)
        np.testing.assert_almost_equal(est.score(y, T, W=X), sigma**2, decimal=3)
        np.testing.assert_almost_equal(est.ortho_learner_model_final_.model.coef_[0], 1, decimal=3)
>>>>>>> 7793184e
<|MERGE_RESOLUTION|>--- conflicted
+++ resolved
@@ -1,876 +1,487 @@
-<<<<<<< HEAD
-# Copyright (c) PyWhy contributors. All rights reserved.
-# Licensed under the MIT License.
-
-from econml._ortho_learner import _OrthoLearner, _crossfit
-from sklearn.linear_model import LinearRegression
-from sklearn.preprocessing import PolynomialFeatures
-from sklearn.linear_model import LinearRegression, LassoCV, Lasso
-from sklearn.model_selection import KFold
-import numpy as np
-import unittest
-import joblib
-import pytest
-
-
-class TestOrthoLearner(unittest.TestCase):
-
-    def test_crossfit(self):
-
-        class Wrapper:
-
-            def __init__(self, model):
-                self._model = model
-
-            def fit(self, X, y, Q, W=None):
-                self._model.fit(X, y)
-                return self
-
-            def predict(self, X, y, Q, W=None):
-                return self._model.predict(X), y - self._model.predict(X), X
-
-            def score(self, X, y, Q, W=None):
-                return self._model.score(X, y)
-
-        np.random.seed(123)
-        X = np.random.normal(size=(5000, 3))
-        y = X[:, 0] + np.random.normal(size=(5000,))
-        folds = list(KFold(2).split(X, y))
-        model = Lasso(alpha=0.01)
-        nuisance, model_list, fitted_inds, scores = _crossfit(Wrapper(model),
-                                                              folds,
-                                                              X, y, y, W=y, Z=None)
-        np.testing.assert_allclose(nuisance[0][folds[0][1]],
-                                   model.fit(X[folds[0][0]], y[folds[0][0]]).predict(X[folds[0][1]]))
-        np.testing.assert_allclose(nuisance[0][folds[0][0]],
-                                   model.fit(X[folds[0][1]], y[folds[0][1]]).predict(X[folds[0][0]]))
-        np.testing.assert_allclose(scores[0][0], model.fit(X[folds[0][0]], y[folds[0][0]]).score(X[folds[0][1]],
-                                                                                                 y[folds[0][1]]))
-        np.testing.assert_allclose(scores[0][1], model.fit(X[folds[0][1]], y[folds[0][1]]).score(X[folds[0][0]],
-                                                                                                 y[folds[0][0]]))
-        coef_ = np.zeros(X.shape[1])
-        coef_[0] = 1
-        [np.testing.assert_allclose(coef_, mdl._model.coef_, rtol=0, atol=0.08) for mdl in model_list]
-        np.testing.assert_array_equal(fitted_inds, np.arange(X.shape[0]))
-
-        np.random.seed(123)
-        X = np.random.normal(size=(5000, 3))
-        y = X[:, 0] + np.random.normal(size=(5000,))
-        folds = list(KFold(2).split(X, y))
-        model = Lasso(alpha=0.01)
-        nuisance, model_list, fitted_inds, scores = _crossfit(Wrapper(model),
-                                                              folds,
-                                                              X, y, None, W=y, Z=None)
-        np.testing.assert_allclose(nuisance[0][folds[0][1]],
-                                   model.fit(X[folds[0][0]], y[folds[0][0]]).predict(X[folds[0][1]]))
-        np.testing.assert_allclose(nuisance[0][folds[0][0]],
-                                   model.fit(X[folds[0][1]], y[folds[0][1]]).predict(X[folds[0][0]]))
-        np.testing.assert_allclose(scores[0][0], model.fit(X[folds[0][0]], y[folds[0][0]]).score(X[folds[0][1]],
-                                                                                                 y[folds[0][1]]))
-        np.testing.assert_allclose(scores[0][1], model.fit(X[folds[0][1]], y[folds[0][1]]).score(X[folds[0][0]],
-                                                                                                 y[folds[0][0]]))
-        coef_ = np.zeros(X.shape[1])
-        coef_[0] = 1
-        [np.testing.assert_allclose(coef_, mdl._model.coef_, rtol=0, atol=0.08) for mdl in model_list]
-        np.testing.assert_array_equal(fitted_inds, np.arange(X.shape[0]))
-
-        np.random.seed(123)
-        X = np.random.normal(size=(5000, 3))
-        y = X[:, 0] + np.random.normal(size=(5000,))
-        folds = list(KFold(2).split(X, y))
-        model = Lasso(alpha=0.01)
-        nuisance, model_list, fitted_inds, scores = _crossfit(Wrapper(model),
-                                                              folds,
-                                                              X, y, None, W=None, Z=None)
-        np.testing.assert_allclose(nuisance[0][folds[0][1]],
-                                   model.fit(X[folds[0][0]], y[folds[0][0]]).predict(X[folds[0][1]]))
-        np.testing.assert_allclose(nuisance[0][folds[0][0]],
-                                   model.fit(X[folds[0][1]], y[folds[0][1]]).predict(X[folds[0][0]]))
-        np.testing.assert_allclose(scores[0][0], model.fit(X[folds[0][0]], y[folds[0][0]]).score(X[folds[0][1]],
-                                                                                                 y[folds[0][1]]))
-        np.testing.assert_allclose(scores[0][1], model.fit(X[folds[0][1]], y[folds[0][1]]).score(X[folds[0][0]],
-                                                                                                 y[folds[0][0]]))
-        coef_ = np.zeros(X.shape[1])
-        coef_[0] = 1
-        [np.testing.assert_allclose(coef_, mdl._model.coef_, rtol=0, atol=0.08) for mdl in model_list]
-        np.testing.assert_array_equal(fitted_inds, np.arange(X.shape[0]))
-
-        class Wrapper:
-
-            def __init__(self, model):
-                self._model = model
-
-            def fit(self, X, y, W=None):
-                self._model.fit(X, y)
-                return self
-
-            def predict(self, X, y, W=None):
-                return self._model.predict(X), y - self._model.predict(X), X
-
-        np.random.seed(123)
-        X = np.random.normal(size=(5000, 3))
-        y = X[:, 0] + np.random.normal(size=(5000,))
-        folds = [(np.arange(X.shape[0] // 2), np.arange(X.shape[0] // 2, X.shape[0])),
-                 (np.arange(X.shape[0] // 2), np.arange(X.shape[0] // 2, X.shape[0]))]
-        model = Lasso(alpha=0.01)
-        with pytest.raises(AttributeError) as e_info:
-            nuisance, model_list, fitted_inds, scores = _crossfit(Wrapper(model),
-                                                                  folds,
-                                                                  X, y, W=y, Z=None)
-
-        np.random.seed(123)
-        X = np.random.normal(size=(5000, 3))
-        y = X[:, 0] + np.random.normal(size=(5000,))
-        folds = [(np.arange(X.shape[0]), np.arange(X.shape[0]))]
-        model = Lasso(alpha=0.01)
-        with pytest.raises(AttributeError) as e_info:
-            nuisance, model_list, fitted_inds, scores = _crossfit(Wrapper(model),
-                                                                  folds,
-                                                                  X, y, W=y, Z=None)
-
-    def test_ol(self):
-
-        class ModelNuisance:
-            def __init__(self, model_t, model_y):
-                self._model_t = model_t
-                self._model_y = model_y
-
-            def fit(self, Y, T, W=None):
-                self._model_t.fit(W, T)
-                self._model_y.fit(W, Y)
-                return self
-
-            def predict(self, Y, T, W=None):
-                return Y - self._model_y.predict(W), T - self._model_t.predict(W)
-
-        class ModelFinal:
-
-            def __init__(self):
-                return
-
-            def fit(self, Y, T, W=None, nuisances=None):
-                Y_res, T_res = nuisances
-                self.model = LinearRegression(fit_intercept=False).fit(T_res.reshape(-1, 1), Y_res)
-                return self
-
-            def predict(self, X=None):
-                return self.model.coef_[0]
-
-            def score(self, Y, T, W=None, nuisances=None):
-                Y_res, T_res = nuisances
-                return np.mean((Y_res - self.model.predict(T_res.reshape(-1, 1)))**2)
-
-        class OrthoLearner(_OrthoLearner):
-            def _gen_ortho_learner_model_nuisance(self):
-                return ModelNuisance(LinearRegression(), LinearRegression())
-
-            def _gen_ortho_learner_model_final(self):
-                return ModelFinal()
-
-        np.random.seed(123)
-        X = np.random.normal(size=(10000, 3))
-        sigma = 0.1
-        y = X[:, 0] + X[:, 1] + np.random.normal(0, sigma, size=(10000,))
-        est = OrthoLearner(cv=2, binary_outcome=False, discrete_treatment=False, treatment_featurizer=None,
-                           discrete_instrument=False, categories='auto', random_state=None)
-        est.fit(y, X[:, 0], W=X[:, 1:])
-        np.testing.assert_almost_equal(est.const_marginal_effect(), 1, decimal=3)
-        np.testing.assert_array_almost_equal(est.effect(), np.ones(1), decimal=3)
-        np.testing.assert_array_almost_equal(est.effect(T0=0, T1=10), np.ones(1) * 10, decimal=2)
-        np.testing.assert_almost_equal(est.score(y, X[:, 0], W=X[:, 1:]), sigma**2, decimal=3)
-        np.testing.assert_almost_equal(est.score_, sigma**2, decimal=3)
-        np.testing.assert_almost_equal(est.ortho_learner_model_final_.model.coef_[0], 1, decimal=3)
-        # Nuisance model has no score method, so nuisance_scores_ should be none
-        assert est.nuisance_scores_ is None
-
-        # Test non keyword based calls to fit
-        np.random.seed(123)
-        X = np.random.normal(size=(10000, 3))
-        sigma = 0.1
-        y = X[:, 0] + X[:, 1] + np.random.normal(0, sigma, size=(10000,))
-        est = OrthoLearner(cv=2, binary_outcome=False, discrete_treatment=False, treatment_featurizer=None,
-                           discrete_instrument=False, categories='auto', random_state=None)
-        # test non-array inputs
-        est.fit(list(y), list(X[:, 0]), X=None, W=X[:, 1:])
-        np.testing.assert_almost_equal(est.const_marginal_effect(), 1, decimal=3)
-        np.testing.assert_array_almost_equal(est.effect(), np.ones(1), decimal=3)
-        np.testing.assert_array_almost_equal(est.effect(T0=0, T1=10), np.ones(1) * 10, decimal=2)
-        np.testing.assert_almost_equal(est.score(y, X[:, 0], None, X[:, 1:]), sigma**2, decimal=3)
-        np.testing.assert_almost_equal(est.score_, sigma**2, decimal=3)
-        np.testing.assert_almost_equal(est.ortho_learner_model_final_.model.coef_[0], 1, decimal=3)
-
-        # Test custom splitter
-        np.random.seed(123)
-        X = np.random.normal(size=(10000, 3))
-        sigma = 0.1
-        y = X[:, 0] + X[:, 1] + np.random.normal(0, sigma, size=(10000,))
-        est = OrthoLearner(cv=KFold(n_splits=3), binary_outcome=False,
-                           discrete_treatment=False, treatment_featurizer=None, discrete_instrument=False,
-                           categories='auto', random_state=None)
-        est.fit(y, X[:, 0], X=None, W=X[:, 1:])
-        np.testing.assert_almost_equal(est.const_marginal_effect(), 1, decimal=3)
-        np.testing.assert_array_almost_equal(est.effect(), np.ones(1), decimal=3)
-        np.testing.assert_array_almost_equal(est.effect(T0=0, T1=10), np.ones(1) * 10, decimal=2)
-        np.testing.assert_almost_equal(est.score(y, X[:, 0], W=X[:, 1:]), sigma**2, decimal=3)
-        np.testing.assert_almost_equal(est.score_, sigma**2, decimal=3)
-        np.testing.assert_almost_equal(est.ortho_learner_model_final_.model.coef_[0], 1, decimal=3)
-
-        # Test incomplete set of test folds
-        np.random.seed(123)
-        X = np.random.normal(size=(10000, 3))
-        sigma = 0.1
-        y = X[:, 0] + X[:, 1] + np.random.normal(0, sigma, size=(10000,))
-        folds = [(np.arange(X.shape[0] // 2), np.arange(X.shape[0] // 2, X.shape[0]))]
-        est = OrthoLearner(cv=folds, binary_outcome=False, discrete_treatment=False, treatment_featurizer=None,
-                           discrete_instrument=False, categories='auto', random_state=None)
-        est.fit(y, X[:, 0], X=None, W=X[:, 1:])
-        np.testing.assert_almost_equal(est.const_marginal_effect(), 1, decimal=2)
-        np.testing.assert_array_almost_equal(est.effect(), np.ones(1), decimal=2)
-        np.testing.assert_array_almost_equal(est.effect(T0=0, T1=10), np.ones(1) * 10, decimal=1)
-        np.testing.assert_almost_equal(est.score(y, X[:, 0], W=X[:, 1:]), sigma**2, decimal=2)
-        np.testing.assert_almost_equal(est.score_, sigma**2, decimal=2)
-        np.testing.assert_almost_equal(est.ortho_learner_model_final_.model.coef_[0], 1, decimal=2)
-
-    def test_ol_no_score_final(self):
-        class ModelNuisance:
-            def __init__(self, model_t, model_y):
-                self._model_t = model_t
-                self._model_y = model_y
-
-            def fit(self, Y, T, W=None):
-                self._model_t.fit(W, T)
-                self._model_y.fit(W, Y)
-                return self
-
-            def predict(self, Y, T, W=None):
-                return Y - self._model_y.predict(W), T - self._model_t.predict(W)
-
-        class ModelFinal:
-
-            def __init__(self):
-                return
-
-            def fit(self, Y, T, W=None, nuisances=None):
-                Y_res, T_res = nuisances
-                self.model = LinearRegression(fit_intercept=False).fit(T_res.reshape(-1, 1), Y_res)
-                return self
-
-            def predict(self, X=None):
-                return self.model.coef_[0]
-
-        class OrthoLearner(_OrthoLearner):
-            def _gen_ortho_learner_model_nuisance(self):
-                return ModelNuisance(LinearRegression(), LinearRegression())
-
-            def _gen_ortho_learner_model_final(self):
-                return ModelFinal()
-
-        np.random.seed(123)
-        X = np.random.normal(size=(10000, 3))
-        sigma = 0.1
-        y = X[:, 0] + X[:, 1] + np.random.normal(0, sigma, size=(10000,))
-        est = OrthoLearner(cv=2, binary_outcome=False, discrete_treatment=False, treatment_featurizer=None,
-                           discrete_instrument=False, categories='auto', random_state=None)
-        est.fit(y, X[:, 0], W=X[:, 1:])
-        np.testing.assert_almost_equal(est.const_marginal_effect(), 1, decimal=3)
-        np.testing.assert_array_almost_equal(est.effect(), np.ones(1), decimal=3)
-        np.testing.assert_array_almost_equal(est.effect(T0=0, T1=10), np.ones(1) * 10, decimal=2)
-        assert est.score_ is None
-        np.testing.assert_almost_equal(est.ortho_learner_model_final_.model.coef_[0], 1, decimal=3)
-
-    def test_ol_nuisance_scores(self):
-        class ModelNuisance:
-            def __init__(self, model_t, model_y):
-                self._model_t = model_t
-                self._model_y = model_y
-
-            def fit(self, Y, T, W=None):
-                self._model_t.fit(W, T)
-                self._model_y.fit(W, Y)
-                return self
-
-            def predict(self, Y, T, W=None):
-                return Y - self._model_y.predict(W), T - self._model_t.predict(W)
-
-            def score(self, Y, T, W=None):
-                return (self._model_t.score(W, Y), self._model_y.score(W, T))
-
-        class ModelFinal:
-
-            def __init__(self):
-                return
-
-            def fit(self, Y, T, W=None, nuisances=None):
-                Y_res, T_res = nuisances
-                self.model = LinearRegression(fit_intercept=False).fit(T_res.reshape(-1, 1), Y_res)
-                return self
-
-            def predict(self, X=None):
-                return self.model.coef_[0]
-
-        class OrthoLearner(_OrthoLearner):
-            def _gen_ortho_learner_model_nuisance(self):
-                return ModelNuisance(LinearRegression(), LinearRegression())
-
-            def _gen_ortho_learner_model_final(self):
-                return ModelFinal()
-
-        np.random.seed(123)
-        X = np.random.normal(size=(10000, 3))
-        sigma = 0.1
-        y = X[:, 0] + X[:, 1] + np.random.normal(0, sigma, size=(10000,))
-        est = OrthoLearner(cv=2, binary_outcome=False, discrete_treatment=False, treatment_featurizer=None,
-                           discrete_instrument=False, categories='auto', random_state=None)
-        est.fit(y, X[:, 0], W=X[:, 1:])
-        np.testing.assert_almost_equal(est.const_marginal_effect(), 1, decimal=3)
-        np.testing.assert_array_almost_equal(est.effect(), np.ones(1), decimal=3)
-        np.testing.assert_array_almost_equal(est.effect(T0=0, T1=10), np.ones(1) * 10, decimal=2)
-        np.testing.assert_almost_equal(est.ortho_learner_model_final_.model.coef_[0], 1, decimal=3)
-        nuisance_scores_y = est.nuisance_scores_[0]
-        nuisance_scores_t = est.nuisance_scores_[1]
-        assert len(nuisance_scores_y) == len(nuisance_scores_t) == 1  # as many scores as iterations
-        assert len(nuisance_scores_y[0]) == len(nuisance_scores_t[0]) == 2  # as many scores as splits
-        # y scores should be positive, since W predicts Y somewhat
-        # t scores might not be, since W and T are uncorrelated
-        np.testing.assert_array_less(0, nuisance_scores_y[0])
-
-    def test_ol_discrete_treatment(self):
-        class ModelNuisance:
-            def __init__(self, model_t, model_y):
-                self._model_t = model_t
-                self._model_y = model_y
-
-            def fit(self, Y, T, W=None):
-                self._model_t.fit(W, np.matmul(T, np.arange(1, T.shape[1] + 1)))
-                self._model_y.fit(W, Y)
-                return self
-
-            def predict(self, Y, T, W=None):
-                return Y - self._model_y.predict(W), T - self._model_t.predict_proba(W)[:, 1:]
-
-        class ModelFinal:
-
-            def __init__(self):
-                return
-
-            def fit(self, Y, T, W=None, nuisances=None):
-                Y_res, T_res = nuisances
-                self.model = LinearRegression(fit_intercept=False).fit(T_res.reshape(-1, 1), Y_res)
-                return self
-
-            def predict(self):
-                # theta needs to be of dimension (1, d_t) if T is (n, d_t)
-                return np.array([[self.model.coef_[0]]])
-
-            def score(self, Y, T, W=None, nuisances=None):
-                Y_res, T_res = nuisances
-                return np.mean((Y_res - self.model.predict(T_res.reshape(-1, 1)))**2)
-
-        from sklearn.linear_model import LogisticRegression
-
-        class OrthoLearner(_OrthoLearner):
-            def _gen_ortho_learner_model_nuisance(self):
-                return ModelNuisance(LogisticRegression(solver='lbfgs'), LinearRegression())
-
-            def _gen_ortho_learner_model_final(self):
-                return ModelFinal()
-
-        np.random.seed(123)
-        X = np.random.normal(size=(10000, 3))
-        import scipy.special
-        T = np.random.binomial(1, scipy.special.expit(X[:, 0]))
-        sigma = 0.01
-        y = T + X[:, 0] + np.random.normal(0, sigma, size=(10000,))
-        est = OrthoLearner(cv=2, binary_outcome=False, discrete_treatment=True, treatment_featurizer=None,
-                           discrete_instrument=False, categories='auto', random_state=None)
-        est.fit(y, T, W=X)
-        np.testing.assert_almost_equal(est.const_marginal_effect(), 1, decimal=3)
-        np.testing.assert_array_almost_equal(est.effect(), np.ones(1), decimal=3)
-        np.testing.assert_almost_equal(est.score(y, T, W=X), sigma**2, decimal=3)
-        np.testing.assert_almost_equal(est.ortho_learner_model_final_.model.coef_[0], 1, decimal=3)
-=======
-# Copyright (c) PyWhy contributors. All rights reserved.
-# Licensed under the MIT License.
-
-from sklearn.datasets import make_regression
-
-from econml._ortho_learner import _OrthoLearner, _crossfit
-from sklearn.linear_model import LinearRegression
-from sklearn.preprocessing import PolynomialFeatures
-from sklearn.linear_model import LinearRegression, LassoCV, Lasso
-from sklearn.model_selection import KFold
-import numpy as np
-import unittest
-import joblib
-import pytest
-
-try:
-    import ray
-
-    ray_installed = True
-except ImportError:
-    ray_installed = False
-
-
-class TestOrthoLearner(unittest.TestCase):
-
-    def _test_crossfit(self, use_ray):
-        class Wrapper:
-
-            def __init__(self, model):
-                self._model = model
-
-            def train(self, is_selecting, X, y, Q, W=None):
-                self._model.fit(X, y)
-                return self
-
-            def predict(self, X, y, Q, W=None):
-                return self._model.predict(X), y - self._model.predict(X), X
-
-            def score(self, X, y, Q, W=None):
-                return self._model.score(X, y)
-
-        np.random.seed(123)
-        X = np.random.normal(size=(5000, 3))
-        y = X[:, 0] + np.random.normal(size=(5000,))
-        folds = list(KFold(2).split(X, y))
-        model = Lasso(alpha=0.01)
-        ray_remote_function_option = {"num_cpus": 1}
-
-        nuisance, model_list, fitted_inds, scores = _crossfit(Wrapper(model), folds, use_ray,
-                                                              ray_remote_function_option,
-                                                              X, y, y, Z=None)
-        np.testing.assert_allclose(nuisance[0][folds[0][1]],
-                                   model.fit(X[folds[0][0]], y[folds[0][0]]).predict(X[folds[0][1]]))
-        np.testing.assert_allclose(nuisance[0][folds[0][0]],
-                                   model.fit(X[folds[0][1]], y[folds[0][1]]).predict(X[folds[0][0]]))
-        np.testing.assert_allclose(scores[0][0], model.fit(X[folds[0][0]], y[folds[0][0]]).score(X[folds[0][1]],
-                                                                                                 y[folds[0][1]]))
-        np.testing.assert_allclose(scores[0][1], model.fit(X[folds[0][1]], y[folds[0][1]]).score(X[folds[0][0]],
-                                                                                                 y[folds[0][0]]))
-        coef_ = np.zeros(X.shape[1])
-        coef_[0] = 1
-        [np.testing.assert_allclose(coef_, mdl._model.coef_, rtol=0, atol=0.08) for mdl in model_list]
-        np.testing.assert_array_equal(fitted_inds, np.arange(X.shape[0]))
-
-        np.random.seed(123)
-        X = np.random.normal(size=(5000, 3))
-        y = X[:, 0] + np.random.normal(size=(5000,))
-        folds = list(KFold(2).split(X, y))
-        model = Lasso(alpha=0.01)
-        nuisance, model_list, fitted_inds, scores = _crossfit(Wrapper(model), folds, use_ray,
-                                                              ray_remote_function_option,
-                                                              X, y, y, Z=None)
-        np.testing.assert_allclose(nuisance[0][folds[0][1]],
-                                   model.fit(X[folds[0][0]], y[folds[0][0]]).predict(X[folds[0][1]]))
-        np.testing.assert_allclose(nuisance[0][folds[0][0]],
-                                   model.fit(X[folds[0][1]], y[folds[0][1]]).predict(X[folds[0][0]]))
-        np.testing.assert_allclose(scores[0][0], model.fit(X[folds[0][0]], y[folds[0][0]]).score(X[folds[0][1]],
-                                                                                                 y[folds[0][1]]))
-        np.testing.assert_allclose(scores[0][1], model.fit(X[folds[0][1]], y[folds[0][1]]).score(X[folds[0][0]],
-                                                                                                 y[folds[0][0]]))
-        coef_ = np.zeros(X.shape[1])
-        coef_[0] = 1
-        [np.testing.assert_allclose(coef_, mdl._model.coef_, rtol=0, atol=0.08) for mdl in model_list]
-        np.testing.assert_array_equal(fitted_inds, np.arange(X.shape[0]))
-
-        np.random.seed(123)
-        X = np.random.normal(size=(5000, 3))
-        y = X[:, 0] + np.random.normal(size=(5000,))
-        folds = list(KFold(2).split(X, y))
-        model = Lasso(alpha=0.01)
-        nuisance, model_list, fitted_inds, scores = _crossfit(Wrapper(model), folds, use_ray,
-                                                              ray_remote_function_option,
-                                                              X, y, y, Z=None)
-        np.testing.assert_allclose(nuisance[0][folds[0][1]],
-                                   model.fit(X[folds[0][0]], y[folds[0][0]]).predict(X[folds[0][1]]))
-        np.testing.assert_allclose(nuisance[0][folds[0][0]],
-                                   model.fit(X[folds[0][1]], y[folds[0][1]]).predict(X[folds[0][0]]))
-        np.testing.assert_allclose(scores[0][0], model.fit(X[folds[0][0]], y[folds[0][0]]).score(X[folds[0][1]],
-                                                                                                 y[folds[0][1]]))
-        np.testing.assert_allclose(scores[0][1], model.fit(X[folds[0][1]], y[folds[0][1]]).score(X[folds[0][0]],
-                                                                                                 y[folds[0][0]]))
-        coef_ = np.zeros(X.shape[1])
-        coef_[0] = 1
-        [np.testing.assert_allclose(coef_, mdl._model.coef_, rtol=0, atol=0.08) for mdl in model_list]
-        np.testing.assert_array_equal(fitted_inds, np.arange(X.shape[0]))
-
-        class Wrapper:
-
-            def __init__(self, model):
-                self._model = model
-
-            def train(self, is_selecting, X, y, W=None):
-                self._model.fit(X, y)
-                return self
-
-            def predict(self, X, y, W=None):
-                return self._model.predict(X), y - self._model.predict(X), X
-
-        np.random.seed(123)
-        X = np.random.normal(size=(5000, 3))
-        y = X[:, 0] + np.random.normal(size=(5000,))
-        folds = [(np.arange(X.shape[0] // 2), np.arange(X.shape[0] // 2, X.shape[0])),
-                 (np.arange(X.shape[0] // 2), np.arange(X.shape[0] // 2, X.shape[0]))]
-        model = Lasso(alpha=0.01)
-        with pytest.raises(AttributeError) as e_info:
-            nuisance, model_list, fitted_inds, scores = _crossfit(Wrapper(model), folds, use_ray,
-                                                                  ray_remote_function_option,
-                                                                  X, y, y, Z=None)
-
-        np.random.seed(123)
-        X = np.random.normal(size=(5000, 3))
-        y = X[:, 0] + np.random.normal(size=(5000,))
-        folds = [(np.arange(X.shape[0] // 2), np.arange(X.shape[0] // 2, X.shape[0])),
-                 (np.arange(X.shape[0] // 2), np.arange(X.shape[0] // 2, X.shape[0]))]
-        model = Lasso(alpha=0.01)
-        with pytest.raises(AttributeError) as e_info:
-            nuisance, model_list, fitted_inds, scores = _crossfit(Wrapper(model), folds, use_ray,
-                                                                  ray_remote_function_option,
-                                                                  X, y, y, Z=None)
-
-        np.random.seed(123)
-        X = np.random.normal(size=(5000, 3))
-        y = X[:, 0] + np.random.normal(size=(5000,))
-        folds = [(np.arange(X.shape[0]), np.arange(X.shape[0]))]
-        model = Lasso(alpha=0.01)
-        with pytest.raises(AttributeError) as e_info:
-            nuisance, model_list, fitted_inds, scores = _crossfit(Wrapper(model), folds, use_ray,
-                                                                  ray_remote_function_option,
-                                                                  X, y, y, Z=None)
-
-        np.random.seed(123)
-        X = np.random.normal(size=(5000, 3))
-        y = X[:, 0] + np.random.normal(size=(5000,))
-        folds = [(np.arange(X.shape[0]), np.arange(X.shape[0]))]
-        model = Lasso(alpha=0.01)
-        with pytest.raises(AttributeError) as e_info:
-            nuisance, model_list, fitted_inds, scores = _crossfit(Wrapper(model), folds, use_ray,
-                                                                  ray_remote_function_option,
-                                                                  X, y, y, Z=None)
-
-    @pytest.mark.ray
-    def test_crossfit_with_ray(self):
-        try:
-            ray.init()
-            self._test_crossfit(use_ray=True)
-        finally:
-            ray.shutdown()
-
-    def test_crossfit_without_ray(self):
-        self._test_crossfit(use_ray=False)
-
-    @pytest.mark.ray
-    def test_crossfit_comparison(self):
-        try:
-            ray.init()  # Initialize Ray
-
-            class Wrapper:
-
-                def __init__(self, model):
-                    self._model = model
-
-                def train(self, is_selecting, X, y, Q, W=None):
-                    self._model.fit(X, y)
-                    return self
-
-                def predict(self, X, y, Q, W=None):
-                    return self._model.predict(X), y - self._model.predict(X), X
-
-                def score(self, X, y, Q, W=None):
-                    return self._model.score(X, y)
-
-            # Generate synthetic data
-            X, y = make_regression(n_samples=10, n_features=5, noise=0.1, random_state=42)
-            folds = list(KFold(2).split(X, y))
-            model = LinearRegression()
-            ray_remote_function_option = {"num_cpus": 1}
-
-            # Run _crossfit with Ray enabled
-            nuisance_ray, model_list_ray, fitted_inds_ray, scores_ray = _crossfit(Wrapper(model), folds, True,
-                                                                                  ray_remote_function_option,
-                                                                                  X, y, y, Z=None)
-            # Run _crossfit without Ray
-            nuisance_regular, model_list_regular, fitted_inds_regular, scores_regular = _crossfit(Wrapper(model),
-                                                                                                  folds,
-                                                                                                  False, {},
-                                                                                                  X, y, y, Z=None)
-            # Compare the results
-            assert np.allclose(nuisance_ray[0], nuisance_regular[0])
-            assert np.allclose(nuisance_ray[1], nuisance_regular[1])
-            assert np.allclose(fitted_inds_ray, fitted_inds_regular)
-            assert np.allclose(scores_ray, scores_regular)
-
-        finally:
-            ray.shutdown()  # Shutdown Ray
-
-    def _test_ol(self, use_ray):
-        class ModelNuisance:
-            def __init__(self, model_t, model_y):
-                self._model_t = model_t
-                self._model_y = model_y
-
-            def train(self, is_selecting, Y, T, W=None):
-                self._model_t.fit(W, T)
-                self._model_y.fit(W, Y)
-                return self
-
-            def predict(self, Y, T, W=None):
-                return Y - self._model_y.predict(W), T - self._model_t.predict(W)
-
-        class ModelFinal:
-
-            def __init__(self):
-                return
-
-            def fit(self, Y, T, W=None, nuisances=None):
-                Y_res, T_res = nuisances
-                self.model = LinearRegression(fit_intercept=False).fit(T_res.reshape(-1, 1), Y_res)
-                return self
-
-            def predict(self, X=None):
-                return self.model.coef_[0]
-
-            def score(self, Y, T, W=None, nuisances=None):
-                Y_res, T_res = nuisances
-                return np.mean((Y_res - self.model.predict(T_res.reshape(-1, 1))) ** 2)
-
-        class OrthoLearner(_OrthoLearner):
-            def _gen_ortho_learner_model_nuisance(self):
-                return ModelNuisance(LinearRegression(), LinearRegression())
-
-            def _gen_ortho_learner_model_final(self):
-                return ModelFinal()
-
-        np.random.seed(123)
-        X = np.random.normal(size=(10000, 3))
-        sigma = 0.1
-        y = X[:, 0] + X[:, 1] + np.random.normal(0, sigma, size=(10000,))
-
-        est = OrthoLearner(cv=2, discrete_treatment=False, treatment_featurizer=None,
-                           discrete_instrument=False, categories='auto', random_state=None, use_ray=use_ray)
-        est.fit(y, X[:, 0], W=X[:, 1:])
-        np.testing.assert_almost_equal(est.const_marginal_effect(), 1, decimal=3)
-        np.testing.assert_array_almost_equal(est.effect(), np.ones(1), decimal=3)
-        np.testing.assert_array_almost_equal(est.effect(T0=0, T1=10), np.ones(1) * 10, decimal=2)
-        np.testing.assert_almost_equal(est.score(y, X[:, 0], W=X[:, 1:]), sigma**2, decimal=3)
-        np.testing.assert_almost_equal(est.score_, sigma**2, decimal=3)
-        np.testing.assert_almost_equal(est.ortho_learner_model_final_.model.coef_[0], 1, decimal=3)
-        # Nuisance model has no score method, so nuisance_scores_ should be none
-        assert est.nuisance_scores_ is None
-
-        # Test non keyword based calls to fit
-        np.random.seed(123)
-        X = np.random.normal(size=(10000, 3))
-        sigma = 0.1
-        y = X[:, 0] + X[:, 1] + np.random.normal(0, sigma, size=(10000,))
-        est = OrthoLearner(cv=2, discrete_treatment=False, treatment_featurizer=None, discrete_instrument=False,
-                           categories='auto', random_state=None, use_ray=use_ray)
-        # test non-array inputs
-        est.fit(list(y), list(X[:, 0]), X=None, W=X[:, 1:])
-        np.testing.assert_almost_equal(est.const_marginal_effect(), 1, decimal=3)
-        np.testing.assert_array_almost_equal(est.effect(), np.ones(1), decimal=3)
-        np.testing.assert_array_almost_equal(est.effect(T0=0, T1=10), np.ones(1) * 10, decimal=2)
-        np.testing.assert_almost_equal(est.score(y, X[:, 0], None, X[:, 1:]), sigma ** 2, decimal=3)
-        np.testing.assert_almost_equal(est.score_, sigma ** 2, decimal=3)
-        np.testing.assert_almost_equal(est.ortho_learner_model_final_.model.coef_[0], 1, decimal=3)
-
-        # Test custom splitter
-        np.random.seed(123)
-        X = np.random.normal(size=(10000, 3))
-        sigma = 0.1
-        y = X[:, 0] + X[:, 1] + np.random.normal(0, sigma, size=(10000,))
-        est = OrthoLearner(cv=KFold(n_splits=3),
-                           discrete_treatment=False, treatment_featurizer=None, discrete_instrument=False,
-                           categories='auto', random_state=None, use_ray=use_ray)
-        est.fit(y, X[:, 0], X=None, W=X[:, 1:])
-        np.testing.assert_almost_equal(est.const_marginal_effect(), 1, decimal=3)
-        np.testing.assert_array_almost_equal(est.effect(), np.ones(1), decimal=3)
-        np.testing.assert_array_almost_equal(est.effect(T0=0, T1=10), np.ones(1) * 10, decimal=2)
-        np.testing.assert_almost_equal(est.score(y, X[:, 0], W=X[:, 1:]), sigma**2, decimal=3)
-        np.testing.assert_almost_equal(est.score_, sigma**2, decimal=3)
-        np.testing.assert_almost_equal(est.ortho_learner_model_final_.model.coef_[0], 1, decimal=3)
-
-        # Test incomplete set of test folds
-        np.random.seed(123)
-        X = np.random.normal(size=(10000, 3))
-        sigma = 0.1
-        y = X[:, 0] + X[:, 1] + np.random.normal(0, sigma, size=(10000,))
-        folds = [(np.arange(X.shape[0] // 2), np.arange(X.shape[0] // 2, X.shape[0]))]
-        est = OrthoLearner(cv=KFold(n_splits=3),
-                           discrete_treatment=False, treatment_featurizer=None, discrete_instrument=False,
-                           categories='auto', random_state=None, use_ray=use_ray)
-
-        est.fit(y, X[:, 0], X=None, W=X[:, 1:])
-        np.testing.assert_almost_equal(est.const_marginal_effect(), 1, decimal=2)
-        np.testing.assert_array_almost_equal(est.effect(), np.ones(1), decimal=2)
-        np.testing.assert_array_almost_equal(est.effect(T0=0, T1=10), np.ones(1) * 10, decimal=1)
-        np.testing.assert_almost_equal(est.score(y, X[:, 0], W=X[:, 1:]), sigma**2, decimal=2)
-        np.testing.assert_almost_equal(est.score_, sigma**2, decimal=2)
-        np.testing.assert_almost_equal(est.ortho_learner_model_final_.model.coef_[0], 1, decimal=2)
-
-    @pytest.mark.ray
-    def test_ol_with_ray(self):
-        self._test_ol(True)
-
-    def test_ol_without_ray(self):
-        self._test_ol(False)
-
-    def test_ol_no_score_final(self):
-        class ModelNuisance:
-            def __init__(self, model_t, model_y):
-                self._model_t = model_t
-                self._model_y = model_y
-
-            def train(self, is_selecting, Y, T, W=None):
-                self._model_t.fit(W, T)
-                self._model_y.fit(W, Y)
-                return self
-
-            def predict(self, Y, T, W=None):
-                return Y - self._model_y.predict(W), T - self._model_t.predict(W)
-
-        class ModelFinal:
-
-            def __init__(self):
-                return
-
-            def fit(self, Y, T, W=None, nuisances=None):
-                Y_res, T_res = nuisances
-                self.model = LinearRegression(fit_intercept=False).fit(T_res.reshape(-1, 1), Y_res)
-                return self
-
-            def predict(self, X=None):
-                return self.model.coef_[0]
-
-        class OrthoLearner(_OrthoLearner):
-            def _gen_ortho_learner_model_nuisance(self):
-                return ModelNuisance(LinearRegression(), LinearRegression())
-
-            def _gen_ortho_learner_model_final(self):
-                return ModelFinal()
-
-        np.random.seed(123)
-        X = np.random.normal(size=(10000, 3))
-        sigma = 0.1
-        y = X[:, 0] + X[:, 1] + np.random.normal(0, sigma, size=(10000,))
-        est = OrthoLearner(cv=2, discrete_treatment=False, treatment_featurizer=None, discrete_instrument=False,
-                           categories='auto', random_state=None)
-        est.fit(y, X[:, 0], W=X[:, 1:])
-        np.testing.assert_almost_equal(est.const_marginal_effect(), 1, decimal=3)
-        np.testing.assert_array_almost_equal(est.effect(), np.ones(1), decimal=3)
-        np.testing.assert_array_almost_equal(est.effect(T0=0, T1=10), np.ones(1) * 10, decimal=2)
-        assert est.score_ is None
-        np.testing.assert_almost_equal(est.ortho_learner_model_final_.model.coef_[0], 1, decimal=3)
-
-    def test_ol_nuisance_scores(self):
-        class ModelNuisance:
-            def __init__(self, model_t, model_y):
-                self._model_t = model_t
-                self._model_y = model_y
-
-            def train(self, is_selecting, Y, T, W=None):
-                self._model_t.fit(W, T)
-                self._model_y.fit(W, Y)
-                return self
-
-            def predict(self, Y, T, W=None):
-                return Y - self._model_y.predict(W), T - self._model_t.predict(W)
-
-            def score(self, Y, T, W=None):
-                return (self._model_t.score(W, Y), self._model_y.score(W, T))
-
-        class ModelFinal:
-
-            def __init__(self):
-                return
-
-            def fit(self, Y, T, W=None, nuisances=None):
-                Y_res, T_res = nuisances
-                self.model = LinearRegression(fit_intercept=False).fit(T_res.reshape(-1, 1), Y_res)
-                return self
-
-            def predict(self, X=None):
-                return self.model.coef_[0]
-
-        class OrthoLearner(_OrthoLearner):
-            def _gen_ortho_learner_model_nuisance(self):
-                return ModelNuisance(LinearRegression(), LinearRegression())
-
-            def _gen_ortho_learner_model_final(self):
-                return ModelFinal()
-
-        np.random.seed(123)
-        X = np.random.normal(size=(10000, 3))
-        sigma = 0.1
-        y = X[:, 0] + X[:, 1] + np.random.normal(0, sigma, size=(10000,))
-        est = OrthoLearner(cv=2, discrete_treatment=False, treatment_featurizer=None, discrete_instrument=False,
-                           categories='auto', random_state=None)
-        est.fit(y, X[:, 0], W=X[:, 1:])
-        np.testing.assert_almost_equal(est.const_marginal_effect(), 1, decimal=3)
-        np.testing.assert_array_almost_equal(est.effect(), np.ones(1), decimal=3)
-        np.testing.assert_array_almost_equal(est.effect(T0=0, T1=10), np.ones(1) * 10, decimal=2)
-        np.testing.assert_almost_equal(est.ortho_learner_model_final_.model.coef_[0], 1, decimal=3)
-        nuisance_scores_y = est.nuisance_scores_[0]
-        nuisance_scores_t = est.nuisance_scores_[1]
-        assert len(nuisance_scores_y) == len(nuisance_scores_t) == 1  # as many scores as iterations
-        assert len(nuisance_scores_y[0]) == len(nuisance_scores_t[0]) == 2  # as many scores as splits
-        # y scores should be positive, since W predicts Y somewhat
-        # t scores might not be, since W and T are uncorrelated
-        np.testing.assert_array_less(0, nuisance_scores_y[0])
-
-    def test_ol_discrete_treatment(self):
-        class ModelNuisance:
-            def __init__(self, model_t, model_y):
-                self._model_t = model_t
-                self._model_y = model_y
-
-            def train(self, is_selecting, Y, T, W=None):
-                self._model_t.fit(W, np.matmul(T, np.arange(1, T.shape[1] + 1)))
-                self._model_y.fit(W, Y)
-                return self
-
-            def predict(self, Y, T, W=None):
-                return Y - self._model_y.predict(W), T - self._model_t.predict_proba(W)[:, 1:]
-
-        class ModelFinal:
-
-            def __init__(self):
-                return
-
-            def fit(self, Y, T, W=None, nuisances=None):
-                Y_res, T_res = nuisances
-                self.model = LinearRegression(fit_intercept=False).fit(T_res.reshape(-1, 1), Y_res)
-                return self
-
-            def predict(self):
-                # theta needs to be of dimension (1, d_t) if T is (n, d_t)
-                return np.array([[self.model.coef_[0]]])
-
-            def score(self, Y, T, W=None, nuisances=None):
-                Y_res, T_res = nuisances
-                return np.mean((Y_res - self.model.predict(T_res.reshape(-1, 1)))**2)
-
-        from sklearn.linear_model import LogisticRegression
-
-        class OrthoLearner(_OrthoLearner):
-            def _gen_ortho_learner_model_nuisance(self):
-                return ModelNuisance(LogisticRegression(solver='lbfgs'), LinearRegression())
-
-            def _gen_ortho_learner_model_final(self):
-                return ModelFinal()
-
-        np.random.seed(123)
-        X = np.random.normal(size=(10000, 3))
-        import scipy.special
-        T = np.random.binomial(1, scipy.special.expit(X[:, 0]))
-        sigma = 0.01
-        y = T + X[:, 0] + np.random.normal(0, sigma, size=(10000,))
-        est = OrthoLearner(cv=2, discrete_treatment=True, treatment_featurizer=None, discrete_instrument=False,
-                           categories='auto', random_state=None)
-        est.fit(y, T, W=X)
-        np.testing.assert_almost_equal(est.const_marginal_effect(), 1, decimal=3)
-        np.testing.assert_array_almost_equal(est.effect(), np.ones(1), decimal=3)
-        np.testing.assert_almost_equal(est.score(y, T, W=X), sigma**2, decimal=3)
-        np.testing.assert_almost_equal(est.ortho_learner_model_final_.model.coef_[0], 1, decimal=3)
->>>>>>> 7793184e
+# Copyright (c) PyWhy contributors. All rights reserved.
+# Licensed under the MIT License.
+
+from sklearn.datasets import make_regression
+
+from econml._ortho_learner import _OrthoLearner, _crossfit
+from sklearn.linear_model import LinearRegression
+from sklearn.preprocessing import PolynomialFeatures
+from sklearn.linear_model import LinearRegression, LassoCV, Lasso
+from sklearn.model_selection import KFold
+import numpy as np
+import unittest
+import joblib
+import pytest
+
+try:
+    import ray
+
+    ray_installed = True
+except ImportError:
+    ray_installed = False
+
+
+class TestOrthoLearner(unittest.TestCase):
+
+    def _test_crossfit(self, use_ray):
+        class Wrapper:
+
+            def __init__(self, model):
+                self._model = model
+
+            def train(self, is_selecting, X, y, Q, W=None):
+                self._model.fit(X, y)
+                return self
+
+            def predict(self, X, y, Q, W=None):
+                return self._model.predict(X), y - self._model.predict(X), X
+
+            def score(self, X, y, Q, W=None):
+                return self._model.score(X, y)
+
+        np.random.seed(123)
+        X = np.random.normal(size=(5000, 3))
+        y = X[:, 0] + np.random.normal(size=(5000,))
+        folds = list(KFold(2).split(X, y))
+        model = Lasso(alpha=0.01)
+        ray_remote_function_option = {"num_cpus": 1}
+
+        nuisance, model_list, fitted_inds, scores = _crossfit(Wrapper(model), folds, use_ray,
+                                                              ray_remote_function_option,
+                                                              X, y, y, Z=None)
+        np.testing.assert_allclose(nuisance[0][folds[0][1]],
+                                   model.fit(X[folds[0][0]], y[folds[0][0]]).predict(X[folds[0][1]]))
+        np.testing.assert_allclose(nuisance[0][folds[0][0]],
+                                   model.fit(X[folds[0][1]], y[folds[0][1]]).predict(X[folds[0][0]]))
+        np.testing.assert_allclose(scores[0][0], model.fit(X[folds[0][0]], y[folds[0][0]]).score(X[folds[0][1]],
+                                                                                                 y[folds[0][1]]))
+        np.testing.assert_allclose(scores[0][1], model.fit(X[folds[0][1]], y[folds[0][1]]).score(X[folds[0][0]],
+                                                                                                 y[folds[0][0]]))
+        coef_ = np.zeros(X.shape[1])
+        coef_[0] = 1
+        [np.testing.assert_allclose(coef_, mdl._model.coef_, rtol=0, atol=0.08) for mdl in model_list]
+        np.testing.assert_array_equal(fitted_inds, np.arange(X.shape[0]))
+
+        np.random.seed(123)
+        X = np.random.normal(size=(5000, 3))
+        y = X[:, 0] + np.random.normal(size=(5000,))
+        folds = list(KFold(2).split(X, y))
+        model = Lasso(alpha=0.01)
+        nuisance, model_list, fitted_inds, scores = _crossfit(Wrapper(model), folds, use_ray,
+                                                              ray_remote_function_option,
+                                                              X, y, y, Z=None)
+        np.testing.assert_allclose(nuisance[0][folds[0][1]],
+                                   model.fit(X[folds[0][0]], y[folds[0][0]]).predict(X[folds[0][1]]))
+        np.testing.assert_allclose(nuisance[0][folds[0][0]],
+                                   model.fit(X[folds[0][1]], y[folds[0][1]]).predict(X[folds[0][0]]))
+        np.testing.assert_allclose(scores[0][0], model.fit(X[folds[0][0]], y[folds[0][0]]).score(X[folds[0][1]],
+                                                                                                 y[folds[0][1]]))
+        np.testing.assert_allclose(scores[0][1], model.fit(X[folds[0][1]], y[folds[0][1]]).score(X[folds[0][0]],
+                                                                                                 y[folds[0][0]]))
+        coef_ = np.zeros(X.shape[1])
+        coef_[0] = 1
+        [np.testing.assert_allclose(coef_, mdl._model.coef_, rtol=0, atol=0.08) for mdl in model_list]
+        np.testing.assert_array_equal(fitted_inds, np.arange(X.shape[0]))
+
+        np.random.seed(123)
+        X = np.random.normal(size=(5000, 3))
+        y = X[:, 0] + np.random.normal(size=(5000,))
+        folds = list(KFold(2).split(X, y))
+        model = Lasso(alpha=0.01)
+        nuisance, model_list, fitted_inds, scores = _crossfit(Wrapper(model), folds, use_ray,
+                                                              ray_remote_function_option,
+                                                              X, y, y, Z=None)
+        np.testing.assert_allclose(nuisance[0][folds[0][1]],
+                                   model.fit(X[folds[0][0]], y[folds[0][0]]).predict(X[folds[0][1]]))
+        np.testing.assert_allclose(nuisance[0][folds[0][0]],
+                                   model.fit(X[folds[0][1]], y[folds[0][1]]).predict(X[folds[0][0]]))
+        np.testing.assert_allclose(scores[0][0], model.fit(X[folds[0][0]], y[folds[0][0]]).score(X[folds[0][1]],
+                                                                                                 y[folds[0][1]]))
+        np.testing.assert_allclose(scores[0][1], model.fit(X[folds[0][1]], y[folds[0][1]]).score(X[folds[0][0]],
+                                                                                                 y[folds[0][0]]))
+        coef_ = np.zeros(X.shape[1])
+        coef_[0] = 1
+        [np.testing.assert_allclose(coef_, mdl._model.coef_, rtol=0, atol=0.08) for mdl in model_list]
+        np.testing.assert_array_equal(fitted_inds, np.arange(X.shape[0]))
+
+        class Wrapper:
+
+            def __init__(self, model):
+                self._model = model
+
+            def train(self, is_selecting, X, y, W=None):
+                self._model.fit(X, y)
+                return self
+
+            def predict(self, X, y, W=None):
+                return self._model.predict(X), y - self._model.predict(X), X
+
+        np.random.seed(123)
+        X = np.random.normal(size=(5000, 3))
+        y = X[:, 0] + np.random.normal(size=(5000,))
+        folds = [(np.arange(X.shape[0] // 2), np.arange(X.shape[0] // 2, X.shape[0])),
+                 (np.arange(X.shape[0] // 2), np.arange(X.shape[0] // 2, X.shape[0]))]
+        model = Lasso(alpha=0.01)
+        with pytest.raises(AttributeError) as e_info:
+            nuisance, model_list, fitted_inds, scores = _crossfit(Wrapper(model), folds, use_ray,
+                                                                  ray_remote_function_option,
+                                                                  X, y, y, Z=None)
+
+        np.random.seed(123)
+        X = np.random.normal(size=(5000, 3))
+        y = X[:, 0] + np.random.normal(size=(5000,))
+        folds = [(np.arange(X.shape[0] // 2), np.arange(X.shape[0] // 2, X.shape[0])),
+                 (np.arange(X.shape[0] // 2), np.arange(X.shape[0] // 2, X.shape[0]))]
+        model = Lasso(alpha=0.01)
+        with pytest.raises(AttributeError) as e_info:
+            nuisance, model_list, fitted_inds, scores = _crossfit(Wrapper(model), folds, use_ray,
+                                                                  ray_remote_function_option,
+                                                                  X, y, y, Z=None)
+
+        np.random.seed(123)
+        X = np.random.normal(size=(5000, 3))
+        y = X[:, 0] + np.random.normal(size=(5000,))
+        folds = [(np.arange(X.shape[0]), np.arange(X.shape[0]))]
+        model = Lasso(alpha=0.01)
+        with pytest.raises(AttributeError) as e_info:
+            nuisance, model_list, fitted_inds, scores = _crossfit(Wrapper(model), folds, use_ray,
+                                                                  ray_remote_function_option,
+                                                                  X, y, y, Z=None)
+
+        np.random.seed(123)
+        X = np.random.normal(size=(5000, 3))
+        y = X[:, 0] + np.random.normal(size=(5000,))
+        folds = [(np.arange(X.shape[0]), np.arange(X.shape[0]))]
+        model = Lasso(alpha=0.01)
+        with pytest.raises(AttributeError) as e_info:
+            nuisance, model_list, fitted_inds, scores = _crossfit(Wrapper(model), folds, use_ray,
+                                                                  ray_remote_function_option,
+                                                                  X, y, y, Z=None)
+
+    @pytest.mark.ray
+    def test_crossfit_with_ray(self):
+        try:
+            ray.init()
+            self._test_crossfit(use_ray=True)
+        finally:
+            ray.shutdown()
+
+    def test_crossfit_without_ray(self):
+        self._test_crossfit(use_ray=False)
+
+    @pytest.mark.ray
+    def test_crossfit_comparison(self):
+        try:
+            ray.init()  # Initialize Ray
+
+            class Wrapper:
+
+                def __init__(self, model):
+                    self._model = model
+
+                def train(self, is_selecting, X, y, Q, W=None):
+                    self._model.fit(X, y)
+                    return self
+
+                def predict(self, X, y, Q, W=None):
+                    return self._model.predict(X), y - self._model.predict(X), X
+
+                def score(self, X, y, Q, W=None):
+                    return self._model.score(X, y)
+
+            # Generate synthetic data
+            X, y = make_regression(n_samples=10, n_features=5, noise=0.1, random_state=42)
+            folds = list(KFold(2).split(X, y))
+            model = LinearRegression()
+            ray_remote_function_option = {"num_cpus": 1}
+
+            # Run _crossfit with Ray enabled
+            nuisance_ray, model_list_ray, fitted_inds_ray, scores_ray = _crossfit(Wrapper(model), folds, True,
+                                                                                  ray_remote_function_option,
+                                                                                  X, y, y, Z=None)
+            # Run _crossfit without Ray
+            nuisance_regular, model_list_regular, fitted_inds_regular, scores_regular = _crossfit(Wrapper(model),
+                                                                                                  folds,
+                                                                                                  False, {},
+                                                                                                  X, y, y, Z=None)
+            # Compare the results
+            assert np.allclose(nuisance_ray[0], nuisance_regular[0])
+            assert np.allclose(nuisance_ray[1], nuisance_regular[1])
+            assert np.allclose(fitted_inds_ray, fitted_inds_regular)
+            assert np.allclose(scores_ray, scores_regular)
+
+        finally:
+            ray.shutdown()  # Shutdown Ray
+
+    def _test_ol(self, use_ray):
+        class ModelNuisance:
+            def __init__(self, model_t, model_y):
+                self._model_t = model_t
+                self._model_y = model_y
+
+            def train(self, is_selecting, Y, T, W=None):
+                self._model_t.fit(W, T)
+                self._model_y.fit(W, Y)
+                return self
+
+            def predict(self, Y, T, W=None):
+                return Y - self._model_y.predict(W), T - self._model_t.predict(W)
+
+        class ModelFinal:
+
+            def __init__(self):
+                return
+
+            def fit(self, Y, T, W=None, nuisances=None):
+                Y_res, T_res = nuisances
+                self.model = LinearRegression(fit_intercept=False).fit(T_res.reshape(-1, 1), Y_res)
+                return self
+
+            def predict(self, X=None):
+                return self.model.coef_[0]
+
+            def score(self, Y, T, W=None, nuisances=None):
+                Y_res, T_res = nuisances
+                return np.mean((Y_res - self.model.predict(T_res.reshape(-1, 1))) ** 2)
+
+        class OrthoLearner(_OrthoLearner):
+            def _gen_ortho_learner_model_nuisance(self):
+                return ModelNuisance(LinearRegression(), LinearRegression())
+
+            def _gen_ortho_learner_model_final(self):
+                return ModelFinal()
+
+        np.random.seed(123)
+        X = np.random.normal(size=(10000, 3))
+        sigma = 0.1
+        y = X[:, 0] + X[:, 1] + np.random.normal(0, sigma, size=(10000,))
+
+        est = OrthoLearner(cv=2, binary_outcome=False, discrete_treatment=False, treatment_featurizer=None,
+                           discrete_instrument=False, categories='auto', random_state=None, use_ray=use_ray)
+        est.fit(y, X[:, 0], W=X[:, 1:])
+        np.testing.assert_almost_equal(est.const_marginal_effect(), 1, decimal=3)
+        np.testing.assert_array_almost_equal(est.effect(), np.ones(1), decimal=3)
+        np.testing.assert_array_almost_equal(est.effect(T0=0, T1=10), np.ones(1) * 10, decimal=2)
+        np.testing.assert_almost_equal(est.score(y, X[:, 0], W=X[:, 1:]), sigma**2, decimal=3)
+        np.testing.assert_almost_equal(est.score_, sigma**2, decimal=3)
+        np.testing.assert_almost_equal(est.ortho_learner_model_final_.model.coef_[0], 1, decimal=3)
+        # Nuisance model has no score method, so nuisance_scores_ should be none
+        assert est.nuisance_scores_ is None
+
+        # Test non keyword based calls to fit
+        np.random.seed(123)
+        X = np.random.normal(size=(10000, 3))
+        sigma = 0.1
+        y = X[:, 0] + X[:, 1] + np.random.normal(0, sigma, size=(10000,))
+        est = OrthoLearner(cv=2, binary_outcome=False, discrete_treatment=False, treatment_featurizer=None,
+                           discrete_instrument=False, categories='auto', random_state=None, use_ray=use_ray)
+        # test non-array inputs
+        est.fit(list(y), list(X[:, 0]), X=None, W=X[:, 1:])
+        np.testing.assert_almost_equal(est.const_marginal_effect(), 1, decimal=3)
+        np.testing.assert_array_almost_equal(est.effect(), np.ones(1), decimal=3)
+        np.testing.assert_array_almost_equal(est.effect(T0=0, T1=10), np.ones(1) * 10, decimal=2)
+        np.testing.assert_almost_equal(est.score(y, X[:, 0], None, X[:, 1:]), sigma ** 2, decimal=3)
+        np.testing.assert_almost_equal(est.score_, sigma ** 2, decimal=3)
+        np.testing.assert_almost_equal(est.ortho_learner_model_final_.model.coef_[0], 1, decimal=3)
+
+        # Test custom splitter
+        np.random.seed(123)
+        X = np.random.normal(size=(10000, 3))
+        sigma = 0.1
+        y = X[:, 0] + X[:, 1] + np.random.normal(0, sigma, size=(10000,))
+        est = OrthoLearner(cv=KFold(n_splits=3), binary_outcome=False,
+                           discrete_treatment=False, treatment_featurizer=None, discrete_instrument=False,
+                           categories='auto', random_state=None, use_ray=use_ray)
+        est.fit(y, X[:, 0], X=None, W=X[:, 1:])
+        np.testing.assert_almost_equal(est.const_marginal_effect(), 1, decimal=3)
+        np.testing.assert_array_almost_equal(est.effect(), np.ones(1), decimal=3)
+        np.testing.assert_array_almost_equal(est.effect(T0=0, T1=10), np.ones(1) * 10, decimal=2)
+        np.testing.assert_almost_equal(est.score(y, X[:, 0], W=X[:, 1:]), sigma**2, decimal=3)
+        np.testing.assert_almost_equal(est.score_, sigma**2, decimal=3)
+        np.testing.assert_almost_equal(est.ortho_learner_model_final_.model.coef_[0], 1, decimal=3)
+
+        # Test incomplete set of test folds
+        np.random.seed(123)
+        X = np.random.normal(size=(10000, 3))
+        sigma = 0.1
+        y = X[:, 0] + X[:, 1] + np.random.normal(0, sigma, size=(10000,))
+        folds = [(np.arange(X.shape[0] // 2), np.arange(X.shape[0] // 2, X.shape[0]))]
+        est = OrthoLearner(cv=KFold(n_splits=3), binary_outcome=False,
+                           discrete_treatment=False, treatment_featurizer=None, discrete_instrument=False,
+                           categories='auto', random_state=None, use_ray=use_ray)
+
+        est.fit(y, X[:, 0], X=None, W=X[:, 1:])
+        np.testing.assert_almost_equal(est.const_marginal_effect(), 1, decimal=2)
+        np.testing.assert_array_almost_equal(est.effect(), np.ones(1), decimal=2)
+        np.testing.assert_array_almost_equal(est.effect(T0=0, T1=10), np.ones(1) * 10, decimal=1)
+        np.testing.assert_almost_equal(est.score(y, X[:, 0], W=X[:, 1:]), sigma**2, decimal=2)
+        np.testing.assert_almost_equal(est.score_, sigma**2, decimal=2)
+        np.testing.assert_almost_equal(est.ortho_learner_model_final_.model.coef_[0], 1, decimal=2)
+
+    @pytest.mark.ray
+    def test_ol_with_ray(self):
+        self._test_ol(True)
+
+    def test_ol_without_ray(self):
+        self._test_ol(False)
+
+    def test_ol_no_score_final(self):
+        class ModelNuisance:
+            def __init__(self, model_t, model_y):
+                self._model_t = model_t
+                self._model_y = model_y
+
+            def train(self, is_selecting, Y, T, W=None):
+                self._model_t.fit(W, T)
+                self._model_y.fit(W, Y)
+                return self
+
+            def predict(self, Y, T, W=None):
+                return Y - self._model_y.predict(W), T - self._model_t.predict(W)
+
+        class ModelFinal:
+
+            def __init__(self):
+                return
+
+            def fit(self, Y, T, W=None, nuisances=None):
+                Y_res, T_res = nuisances
+                self.model = LinearRegression(fit_intercept=False).fit(T_res.reshape(-1, 1), Y_res)
+                return self
+
+            def predict(self, X=None):
+                return self.model.coef_[0]
+
+        class OrthoLearner(_OrthoLearner):
+            def _gen_ortho_learner_model_nuisance(self):
+                return ModelNuisance(LinearRegression(), LinearRegression())
+
+            def _gen_ortho_learner_model_final(self):
+                return ModelFinal()
+
+        np.random.seed(123)
+        X = np.random.normal(size=(10000, 3))
+        sigma = 0.1
+        y = X[:, 0] + X[:, 1] + np.random.normal(0, sigma, size=(10000,))
+        est = OrthoLearner(cv=2, binary_outcome=False, discrete_treatment=False,
+                           treatment_featurizer=None, discrete_instrument=False,
+                           categories='auto', random_state=None)
+        est.fit(y, X[:, 0], W=X[:, 1:])
+        np.testing.assert_almost_equal(est.const_marginal_effect(), 1, decimal=3)
+        np.testing.assert_array_almost_equal(est.effect(), np.ones(1), decimal=3)
+        np.testing.assert_array_almost_equal(est.effect(T0=0, T1=10), np.ones(1) * 10, decimal=2)
+        assert est.score_ is None
+        np.testing.assert_almost_equal(est.ortho_learner_model_final_.model.coef_[0], 1, decimal=3)
+
+    def test_ol_nuisance_scores(self):
+        class ModelNuisance:
+            def __init__(self, model_t, model_y):
+                self._model_t = model_t
+                self._model_y = model_y
+
+            def train(self, is_selecting, Y, T, W=None):
+                self._model_t.fit(W, T)
+                self._model_y.fit(W, Y)
+                return self
+
+            def predict(self, Y, T, W=None):
+                return Y - self._model_y.predict(W), T - self._model_t.predict(W)
+
+            def score(self, Y, T, W=None):
+                return (self._model_t.score(W, Y), self._model_y.score(W, T))
+
+        class ModelFinal:
+
+            def __init__(self):
+                return
+
+            def fit(self, Y, T, W=None, nuisances=None):
+                Y_res, T_res = nuisances
+                self.model = LinearRegression(fit_intercept=False).fit(T_res.reshape(-1, 1), Y_res)
+                return self
+
+            def predict(self, X=None):
+                return self.model.coef_[0]
+
+        class OrthoLearner(_OrthoLearner):
+            def _gen_ortho_learner_model_nuisance(self):
+                return ModelNuisance(LinearRegression(), LinearRegression())
+
+            def _gen_ortho_learner_model_final(self):
+                return ModelFinal()
+
+        np.random.seed(123)
+        X = np.random.normal(size=(10000, 3))
+        sigma = 0.1
+        y = X[:, 0] + X[:, 1] + np.random.normal(0, sigma, size=(10000,))
+        est = OrthoLearner(cv=2, binary_outcome=False, discrete_treatment=False,
+                           treatment_featurizer=None, discrete_instrument=False,
+                           categories='auto', random_state=None)
+        est.fit(y, X[:, 0], W=X[:, 1:])
+        np.testing.assert_almost_equal(est.const_marginal_effect(), 1, decimal=3)
+        np.testing.assert_array_almost_equal(est.effect(), np.ones(1), decimal=3)
+        np.testing.assert_array_almost_equal(est.effect(T0=0, T1=10), np.ones(1) * 10, decimal=2)
+        np.testing.assert_almost_equal(est.ortho_learner_model_final_.model.coef_[0], 1, decimal=3)
+        nuisance_scores_y = est.nuisance_scores_[0]
+        nuisance_scores_t = est.nuisance_scores_[1]
+        assert len(nuisance_scores_y) == len(nuisance_scores_t) == 1  # as many scores as iterations
+        assert len(nuisance_scores_y[0]) == len(nuisance_scores_t[0]) == 2  # as many scores as splits
+        # y scores should be positive, since W predicts Y somewhat
+        # t scores might not be, since W and T are uncorrelated
+        np.testing.assert_array_less(0, nuisance_scores_y[0])
+
+    def test_ol_discrete_treatment(self):
+        class ModelNuisance:
+            def __init__(self, model_t, model_y):
+                self._model_t = model_t
+                self._model_y = model_y
+
+            def train(self, is_selecting, Y, T, W=None):
+                self._model_t.fit(W, np.matmul(T, np.arange(1, T.shape[1] + 1)))
+                self._model_y.fit(W, Y)
+                return self
+
+            def predict(self, Y, T, W=None):
+                return Y - self._model_y.predict(W), T - self._model_t.predict_proba(W)[:, 1:]
+
+        class ModelFinal:
+
+            def __init__(self):
+                return
+
+            def fit(self, Y, T, W=None, nuisances=None):
+                Y_res, T_res = nuisances
+                self.model = LinearRegression(fit_intercept=False).fit(T_res.reshape(-1, 1), Y_res)
+                return self
+
+            def predict(self):
+                # theta needs to be of dimension (1, d_t) if T is (n, d_t)
+                return np.array([[self.model.coef_[0]]])
+
+            def score(self, Y, T, W=None, nuisances=None):
+                Y_res, T_res = nuisances
+                return np.mean((Y_res - self.model.predict(T_res.reshape(-1, 1)))**2)
+
+        from sklearn.linear_model import LogisticRegression
+
+        class OrthoLearner(_OrthoLearner):
+            def _gen_ortho_learner_model_nuisance(self):
+                return ModelNuisance(LogisticRegression(solver='lbfgs'), LinearRegression())
+
+            def _gen_ortho_learner_model_final(self):
+                return ModelFinal()
+
+        np.random.seed(123)
+        X = np.random.normal(size=(10000, 3))
+        import scipy.special
+        T = np.random.binomial(1, scipy.special.expit(X[:, 0]))
+        sigma = 0.01
+        y = T + X[:, 0] + np.random.normal(0, sigma, size=(10000,))
+        est = OrthoLearner(cv=2, binary_outcome=False, discrete_treatment=True,
+                           treatment_featurizer=None, discrete_instrument=False,
+                           categories='auto', random_state=None)
+        est.fit(y, T, W=X)
+        np.testing.assert_almost_equal(est.const_marginal_effect(), 1, decimal=3)
+        np.testing.assert_array_almost_equal(est.effect(), np.ones(1), decimal=3)
+        np.testing.assert_almost_equal(est.score(y, T, W=X), sigma**2, decimal=3)
+        np.testing.assert_almost_equal(est.ortho_learner_model_final_.model.coef_[0], 1, decimal=3)