--- conflicted
+++ resolved
@@ -8,12 +8,8 @@
 from sklearn.pipeline import Pipeline
 from sklearn.preprocessing import OneHotEncoder, FunctionTransformer, PolynomialFeatures
 from sklearn.model_selection import KFold, GroupKFold
-<<<<<<< HEAD
-from econml.dml import (DML, LinearDML, SparseLinearDML, KernelDML, NonParamDML, ForestDML)
-=======
 from econml.dml import DML, LinearDML, SparseLinearDML, KernelDML, CausalForestDML
 from econml.dml import NonParamDML
->>>>>>> ce2f2b54
 import numpy as np
 from econml.utilities import shape, hstack, vstack, reshape, cross_product
 from econml.inference import BootstrapInference, EmpiricalInferenceResults, NormalInferenceResults
@@ -971,18 +967,11 @@
     def test_categories(self):
         dmls = [LinearDML, SparseLinearDML]
         for ctor in dmls:
-<<<<<<< HEAD
             dml1 = ctor(model_y=LinearRegression(), model_t=LogisticRegression(C=1000),
-                        fit_cate_intercept=False, discrete_treatment=True)
+                        fit_cate_intercept=False, discrete_treatment=True, random_state=123)
             dml2 = ctor(model_y=LinearRegression(), model_t=LogisticRegression(C=1000),
-                        fit_cate_intercept=False, discrete_treatment=True, categories=['c', 'b', 'a'])
-=======
-            dml1 = ctor(LinearRegression(), LogisticRegression(C=1000),
-                        fit_cate_intercept=False, discrete_treatment=True, random_state=123)
-            dml2 = ctor(LinearRegression(), LogisticRegression(C=1000),
                         fit_cate_intercept=False, discrete_treatment=True, categories=['c', 'b', 'a'],
                         random_state=123)
->>>>>>> ce2f2b54
 
             # create a simple artificial setup where effect of moving from treatment
             #     a -> b is 2,
