# Copyright (c) PyWhy contributors. All rights reserved.
# Licensed under the MIT License.

__all__ = ['automated_ml',
           'bootstrap',
           'cate_interpreter',
           'data',
           'dml',
           'dr',
           'dynamic',
           'grf',
           'inference',
           'iv',
           'metalearners',
           'orf',
           'policy',
           'score',
           'sklearn_extensions',
           'solutions',
           'tree',
           'dowhy',
           'utilities',
<<<<<<< HEAD
           'federated_learning'
=======
>>>>>>> 01899a89
           '__version__']

from ._version import __version__
<|MERGE_RESOLUTION|>--- conflicted
+++ resolved
@@ -1,29 +1,26 @@
-# Copyright (c) PyWhy contributors. All rights reserved.
-# Licensed under the MIT License.
-
-__all__ = ['automated_ml',
-           'bootstrap',
-           'cate_interpreter',
-           'data',
-           'dml',
-           'dr',
-           'dynamic',
-           'grf',
-           'inference',
-           'iv',
-           'metalearners',
-           'orf',
-           'policy',
-           'score',
-           'sklearn_extensions',
-           'solutions',
-           'tree',
-           'dowhy',
-           'utilities',
-<<<<<<< HEAD
-           'federated_learning'
-=======
->>>>>>> 01899a89
-           '__version__']
-
-from ._version import __version__
+# Copyright (c) PyWhy contributors. All rights reserved.
+# Licensed under the MIT License.
+
+__all__ = ['automated_ml',
+           'bootstrap',
+           'cate_interpreter',
+           'data',
+           'dml',
+           'dr',
+           'dynamic',
+           'grf',
+           'inference',
+           'iv',
+           'metalearners',
+           'orf',
+           'policy',
+           'score',
+           'sklearn_extensions',
+           'solutions',
+           'tree',
+           'dowhy',
+           'utilities',
+           'federated_learning',
+           '__version__']
+
+from ._version import __version__